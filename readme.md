# tg

[![Join telegram chat](https://img.shields.io/badge/telegram-join%20chat-black.svg)](https://t.me/tg_term)

Telegram terminal client.

![tg screenshot](tg-screenshot.png)


## Features

- [X] view mediafiles: photo, video, voice/video notes, documents
- [X] ability to send pictures, documents, audio, video
- [X] reply, edit, forward, delete, send messages
- [X] stickers
- [X] notifications
- [X] record and send voice msgs
- [X] auto download files
- [X] toggle chats: pin/unpin, mark as read/unread, mute/unmute
- [X] message history
- [X] list contacts
- [X] show user status

TODO:

- [ ] secret chats
- [ ] search
- [ ] show members in chat
- [ ] create new chat
- [ ] bots (bot keyboard)

## Requirements

To use tg, you'll need to have the following installed:

- [Python 3.8](https://www.python.org/downloads/release/python-380/)

## Optional dependencies

- [terminal-notifier](https://github.com/julienXX/terminal-notifier) for Mac (used by default). You can change it to [dunst](https://github.com/dunst-project/dunst) for Linux or any other notifications program (see `NOTIFY_CMD` in configuration)
- [ffmpeg](https://ffmpeg.org/) to record voice msgs and upload videos.
- [tdlib](https://tdlib.github.io/td/build.html?language=Python) - in case of incompatibility with built in package.
  For example, macOS:
  ```sh
  brew install tdlib
  ```
  and then set in config `TDLIB_PATH`
- `urlview` to choose urls when there is multiple in message, use `URL_VIEW` in config file to use another app (it should accept urls in stdin)
- to open `stickers` and `animated` ones (thumbnail preview) you need to set in mailcap appropriate handler and have app which will open `webp` file:
  ```ini
  image/webp; mpv %s
  ```

## Installation

### From PyPI

This option is recommended for production:

```sh
pip3 install tg
tg
```

### Using flit

This option is recommended for development:

> Requires [flit](https://github.com/takluyver/flit) to be installed.
>
> Install it with:
> ```sh 
> pip3 install flit
> ```

```sh
git clone https://github.com:paul-nameless/tg.git
cd tg
flit install
tg
```

### Running with virtualenv

> Ensure you have the correct version of Python installed before using this method!

```sh
git clone https://github.com:paul-nameless/tg.git
cd tg
python3 -m venv venv
source venv/bin/activate
pip install python-telegram
python3 tg
```

### Using Docker

> Please note that voice recordings and notifications won't work when using Docker.

```sh
docker run -it --rm tg
```

### From the AUR

<<<<<<< HEAD
If you're using Arch Linux, you can install tg through [its AUR package](https://aur.archlinux.org/packages/telegram-tg-git/):

If you're using the `yay` AUR helper, you can install the package with:
=======
- [terminal-notifier](https://github.com/julienXX/terminal-notifier) for Mac (used by default). You can change it to [dunst](https://github.com/dunst-project/dunst) for Linux or any other notifications program (see `NOTIFY_CMD` in configuration)
- [ffmpeg](https://ffmpeg.org/) to record voice msgs and upload videos.
- [tdlib](https://tdlib.github.io/td/build.html?language=Python) - in case of incompatibility with built in package.
  For example, macOS:
  ```sh
  brew install tdlib
  ```
  and then set in config `TDLIB_PATH`
- `urlview` to choose urls when there is multiple in message, use `URL_VIEW` in config file to use another app (it should accept urls in stdin)
- to open `stickers` and `animated` ones (thumbnail preview) you need to set in mailcap appropriate handler and have app which will open `webp` file:
  ```ini
  image/webp; mpv %s
  ```
- [ranger](https://github.com/ranger/ranger), [nnn](https://github.com/jarun/nnn)  - can be used to choose file when sending, customizable with `FILE_PICKER_CMD`
>>>>>>> 0e13cc1c

```bash
yay -S telegram-tg-git
```

## Configuration

Config file should be stored at `~/.config/tg/conf.py`. This is simple python file.

### Simple config:

```python
PHONE = "[your phone number]"
```

### Advanced configuration:

All configurable variables can be found [here](https://github.com/paul-nameless/tg/blob/master/tg/config.py)

```python
import os

# You can write anything you want here, file will be executed at start time
# You can keep you sensitive information in password managers or gpg
# encrypted files for example
def get_pass(key):
    # retrieves key from password store
    return os.popen("pass show {} | head -n 1".format(key)).read().strip()


PHONE = get_pass("i/telegram-phone")
# encrypt you local tdlib database with the key
ENC_KEY = get_pass("i/telegram-enc-key")

# log level for debugging, info by default
LOG_LEVEL = "DEBUG"
# path where logs will be stored (all.log and error.log)
LOG_PATH = os.path.expanduser("~/.local/share/tg/")

# If you have problems with tdlib shipped with the client, you can install and
# use your own, for example:
TDLIB_PATH = "/usr/local/Cellar/tdlib/1.6.0/lib/libtdjson.dylib"

# you can use any other notification cmd, it is simple python string which
# can format title, msg, subtitle and icon_path paramters
# In these exapmle, kitty terminal is used and when notification is pressed
# it will focus on the tab of running tg
NOTIFY_CMD = "/usr/local/bin/terminal-notifier -title {title} -subtitle {subtitle} -message {msg} -appIcon {icon_path} -sound default -execute '/Applications/kitty.app/Contents/MacOS/kitty @ --to unix:/tmp/kitty focus-tab --no-response -m title:tg'"

# You can use your own voice recording cmd but it's better to use default one.
# The voice note must be encoded with the Opus codec, and stored inside an OGG
# container. Voice notes can have only a single audio channel.
VOICE_RECORD_CMD = "ffmpeg -f avfoundation -i ':0' -c:a libopus -b:a 32k {file_path}"

# You can customize chat and msg flags however you want.
# By default words will be used for readability, but you can make
# it as simple as one letter flags like in mutt or add emojies
CHAT_FLAGS = {
    "online": "●",
    "pinned": "P",
    "muted": "M",
    # chat is marked as unread
    "unread": "U",
    # last msg haven't been seen by recipient
    "unseen": "✓",
    "secret": "🔒",
}
MSG_FLAGS = {
    "selected": "*",
    "forwarded": "F",
    "new": "N",
    "unseen": "U",
    "edited": "E",
    "pending": "...",
    "failed": "💩",
}

# use this app to open url when there are multiple
URL_VIEW = 'urlview'

# Specifies range of colors to use for drawing users with
# different colors
# this one uses base 16 colors which should look good by default
USERS_COLORS = tuple(range(2, 16))

# to use 256 colors, set range appropriately
# though 233 looks better, because last colors are black and gray
# USERS_COLORS = tuple(range(233))

# to make one color for all users
# USERS_COLORS = (4,)

# cleanup cache
# Values: N days, None (never)
KEEP_MEDIA = 7

FILE_PICKER_CMD = "ranger --choosefile={file_path}"
# FILE_PICKER_CMD = "nnn -p {file_path}"
```

### Mailcap file

Mailcap file is used for deciding how to open telegram files (docs, pics, voice notes, etc.).

Example: `~/.mailcap`

```ini
# media
video/*; mpv "%s"
audio/ogg; mpv --speed 1.33 "%s"
audio/mpeg; mpv --no-video "%s"
image/*; qView "%s"

# text
text/html; w3m "%s"
text/html; open -a Firefox "%s"
text/plain; less "%s"

# fallback to vim
text/*; vim "%s"
```


## Keybindings

vi like keybindings are used in the project. Can be used commands like `4j` - 4 lines down.

For navigation arrow keys also can be used.

### Chats:

- `j,k`: move up/down
- `J,K`: move 10 chats up/down
- `g`: go to top chat
- `l`: open msgs of the chat
- `m`: mute/unmute current chat
- `p`: pin/unpin current chat
- `u`: mark read/unread
- `r`: read current chat
- `c`: show list of contacts
- `dd`: delete chat or remove history
- `?`: show help

## Msgs:

- `j,k`: move up/down
- `J,K`: move 10 msgs up/down
- `G`: move to the last msg (at the bottom)
- `l`: if video, pics or audio then open app specified in mailcap file, for example:
  ```ini
  # Images
  image/png; qView "%s"
  audio/*; mpv "%s"
  ```
  if text, open in `less` (to view multiline msgs)
- `e`: edit current msg
- `<space>`: select msg and jump one msg down (use for deletion or forwarding)
- `<ctrl+space>`: same as space but jumps one msg up
- `y`: yank (copy) selected msgs with <space> to internal buffer (for forwarding) and copy current msg text or path to file to clipboard
- `p`: forward (paste) yanked (copied) msgs to current chat
- `dd`: delete msg for everybody (multiple messages will be deleted if selected)
- `i or a`: insert mode, type new message
- `I or A`: open vim to write long msg and send
- `v`: record and send voice message
- `r,R`: reply to a current msg
- `sv`: send video
- `sa`: send audio
- `sp`: send picture
- `sd`: send document
- `o`: open url present in message (if multiple urls, `urlview` will be opened)
- `]`: next chat
- `[`: prev chat
- `?`: show help
- `!`: open msg with custom cmd<|MERGE_RESOLUTION|>--- conflicted
+++ resolved
@@ -50,6 +50,8 @@
   ```ini
   image/webp; mpv %s
   ```
+- [ranger](https://github.com/ranger/ranger), [nnn](https://github.com/jarun/nnn):
+  can be used to choose file when sending, customizable with `FILE_PICKER_CMD`
 
 ## Installation
 
@@ -103,27 +105,9 @@
 
 ### From the AUR
 
-<<<<<<< HEAD
 If you're using Arch Linux, you can install tg through [its AUR package](https://aur.archlinux.org/packages/telegram-tg-git/):
 
 If you're using the `yay` AUR helper, you can install the package with:
-=======
-- [terminal-notifier](https://github.com/julienXX/terminal-notifier) for Mac (used by default). You can change it to [dunst](https://github.com/dunst-project/dunst) for Linux or any other notifications program (see `NOTIFY_CMD` in configuration)
-- [ffmpeg](https://ffmpeg.org/) to record voice msgs and upload videos.
-- [tdlib](https://tdlib.github.io/td/build.html?language=Python) - in case of incompatibility with built in package.
-  For example, macOS:
-  ```sh
-  brew install tdlib
-  ```
-  and then set in config `TDLIB_PATH`
-- `urlview` to choose urls when there is multiple in message, use `URL_VIEW` in config file to use another app (it should accept urls in stdin)
-- to open `stickers` and `animated` ones (thumbnail preview) you need to set in mailcap appropriate handler and have app which will open `webp` file:
-  ```ini
-  image/webp; mpv %s
-  ```
-- [ranger](https://github.com/ranger/ranger), [nnn](https://github.com/jarun/nnn)  - can be used to choose file when sending, customizable with `FILE_PICKER_CMD`
->>>>>>> 0e13cc1c
-
 ```bash
 yay -S telegram-tg-git
 ```
