--- conflicted
+++ resolved
@@ -1,10 +1,6 @@
 import logging
-<<<<<<< HEAD
-from typing import Optional
-=======
 from datetime import datetime
-from typing import Any, Dict
->>>>>>> 38d77588
+from typing import Any, Dict, Optional
 
 from tg import utils
 
@@ -149,7 +145,6 @@
         return doc["local"]["is_downloading_completed"]
 
     @property
-<<<<<<< HEAD
     def is_listened(self) -> Optional[bool]:
         if self.type != "voice":
             return None
@@ -176,8 +171,8 @@
     @property
     def msg_id(self) -> int:
         return self.msg["id"]
-=======
-    def reply_msg_id(self):
+
+    def reply_msg_id(self) -> int:
         return self.msg.get("reply_to_message_id")
 
     @property
@@ -186,5 +181,4 @@
 
     @property
     def sender_id(self) -> int:
-        return self.msg["sender_user_id"]
->>>>>>> 38d77588
+        return self.msg["sender_user_id"]