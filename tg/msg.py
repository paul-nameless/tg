import logging
from datetime import datetime
from typing import Any, Dict, Optional

from tg import utils

log = logging.getLogger(__name__)


class MsgProxy:

    fields_mapping = {
        "messageDocument": ("document", "document"),
        "messageVoiceNote": ("voice_note", "voice"),
        "messageText": ("text", "text"),
        "messagePhoto": ("photo", "sizes", -1, "photo"),
        "messageAudio": ("audio", "audio"),
        "messageVideo": ("video", "video"),
        "messageVideoNote": ("video_note", "video"),
        "messageSticker": ("sticker", "sticker"),
    }

    types = {
        "messageDocument": "document",
        "messageVoiceNote": "voice",
        "messageText": "text",
        "messagePhoto": "photo",
        "messageAudio": "audio",
        "messageVideo": "video",
        "messageVideoNote": "recording",
        "messageSticker": "sticker",
    }

    @classmethod
    def get_doc(cls, msg, deep=10):
        doc = msg["content"]
        _type = doc["@type"]
        fields = cls.fields_mapping.get(_type)
        if fields is None:
            log.error("msg type not supported: %s", _type)
            return {}
        for field in fields[:deep]:
            if isinstance(field, int):
                doc = doc[field]
            else:
                doc = doc.get(field)
            if doc is None:
                return {}
        return doc

    def __init__(self, msg: Dict[str, Any]):
        self.msg = msg

    def __getitem__(self, key: str) -> Any:
        return self.msg[key]

    def __setitem__(self, key, value):
        self.msg[key] = value

    @property
    def type(self) -> Optional[str]:
        return self.msg.get("@type")

    @property
    def date(self) -> datetime:
        return datetime.fromtimestamp(self.msg["date"])

    @property
    def is_message(self):
        return self.type == "message"

    @property
    def content_type(self):
        return self.types.get(self.msg["content"]["@type"])

    @property
    def size(self):
        doc = self.get_doc(self.msg)
        return doc["size"]

    @property
    def human_size(self):
        doc = self.get_doc(self.msg)
        return utils.humanize_size(doc["size"])

    @property
    def duration(self):
        if self.content_type not in ("audio", "voice", "video", "recording"):
            return None
        doc = self.get_doc(self.msg, deep=1)
        return utils.humanize_duration(doc["duration"])

    @property
    def file_name(self):
        if self.content_type not in ("audio", "document", "video"):
            return None
        doc = self.get_doc(self.msg, deep=1)
        return doc["file_name"]

    @property
    def file_id(self):
        if self.content_type not in (
            "audio",
            "document",
            "photo",
            "video",
            "recording",
            "sticker",
            "voice",
        ):
            return None
        doc = self.get_doc(self.msg)
        return doc["id"]

    @property
    def local_path(self):
        if self.msg["content"]["@type"] is None:
            return None
        doc = self.get_doc(self.msg)
        return doc["local"]["path"]

    @property
    def local(self):
        doc = self.get_doc(self.msg)
        return doc["local"]

    @local.setter
    def local(self, value):
        if self.msg["content"]["@type"] is None:
            return None
        doc = self.get_doc(self.msg)
        doc["local"] = value

    @property
    def is_text(self):
        return self.msg["content"]["@type"] == "messageText"

    @property
    def text_content(self) -> str:
        return self.msg["content"]["text"]["text"]

    @property
    def is_downloaded(self):
        doc = self.get_doc(self.msg)
        return doc["local"]["is_downloading_completed"]

    @property
    def is_listened(self) -> Optional[bool]:
        if self.content_type != "voice":
            return None
        return self.msg["content"]["is_listened"]

    @is_listened.setter
    def is_listened(self, value: bool):
        if self.content_type == "voice":
            self.msg["content"]["is_listened"] = value

    @property
    def is_viewed(self) -> Optional[bool]:
        if self.content_type != "recording":
            return None
        return self.msg["content"]["is_viewed"]

    @is_viewed.setter
    def is_viewed(self, value: bool):
        if self.content_type == "recording":
            self.msg["content"]["is_viewed"] = value

    @property
    def msg_id(self) -> int:
        return self.msg["id"]

    @property
    def can_be_edited(self) -> bool:
        return self.msg["can_be_edited"]

    @property
    def reply_msg_id(self) -> Optional[int]:
        return self.msg.get("reply_to_message_id")

    @property
    def chat_id(self) -> int:
        return self.msg["chat_id"]

    @property
    def sender_id(self) -> int:
        return self.msg["sender_user_id"]

    @property
    def forward(self) -> Optional[Dict[str, Any]]:
<<<<<<< HEAD
        return self.msg.get('forward_info')
=======
        return self.msg.get("forward_info")
>>>>>>> c435ed42
<|MERGE_RESOLUTION|>--- conflicted
+++ resolved
@@ -188,8 +188,4 @@
 
     @property
     def forward(self) -> Optional[Dict[str, Any]]:
-<<<<<<< HEAD
-        return self.msg.get('forward_info')
-=======
-        return self.msg.get("forward_info")
->>>>>>> c435ed42
+        return self.msg.get("forward_info")