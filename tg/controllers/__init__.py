--- conflicted
+++ resolved
@@ -122,7 +122,6 @@
                 log.info("Opening file: %s", path)
                 s.open_file(path)
 
-<<<<<<< HEAD
     def write_long_msg(self):
         file_path = "/tmp/tg-msg.txt"
         with suspend(self.view) as s:
@@ -136,7 +135,7 @@
             self.model.send_message(text=msg)
             with self.lock:
                 self.view.status.draw("Message sent")
-=======
+
     def resize_handler(self, signum, frame):
         curses.endwin()
         self.view.stdscr.refresh()
@@ -154,7 +153,6 @@
         self.view.msgs.resize(rows, cols, 1 - self.chat_size)
         self.view.status.resize(rows, cols)
         self.render()
->>>>>>> 2f7d1ee3
 
     def handle_msgs(self) -> str:
         self.chat_size = 0.2
