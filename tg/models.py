import logging
import threading
import time
from collections import defaultdict
from typing import Any, Dict, List, Optional, Set, Tuple, Union

from tg.msg import MsgProxy
from tg.tdlib import ChatAction, Tdlib, UserStatus
from tg.utils import copy_to_clipboard, pretty_ts

log = logging.getLogger(__name__)


class Model:
    def __init__(self, tg: Tdlib) -> None:
        self.tg = tg
        self.chats = ChatModel(tg)
        self.msgs = MsgModel(tg)
        self.users = UserModel(tg)
        self.current_chat = 0
        self.downloads: Dict[int, Tuple[int, int]] = {}
        self.selected: Dict[int, List[int]] = defaultdict(list)
        self.copied_msgs: Tuple[int, List[int]] = (0, [])

    def get_me(self) -> Dict[str, Any]:
        return self.users.get_me()

    def is_me(self, user_id: int) -> bool:
        return self.get_me()["id"] == user_id

    def get_user(self, user_id: int) -> Dict:
        return self.users.get_user(user_id)

    @property
    def current_chat_id(self) -> Optional[int]:
        return self.chats.id_by_index(self.current_chat)

    def get_current_chat_msg_idx(self) -> Optional[int]:
        chat_id = self.chats.id_by_index(self.current_chat)
        if chat_id is None:
            return None
        return self.msgs.current_msgs[chat_id]

    def fetch_msgs(
        self,
        current_position: int = 0,
        page_size: int = 10,
        msgs_left_scroll_threshold: int = 10,
    ) -> List[Tuple[int, Dict[str, Any]]]:
        chat_id = self.chats.id_by_index(self.current_chat)
        if chat_id is None:
            return []
        msgs_left = page_size - 1 - current_position
        offset = max(msgs_left_scroll_threshold - msgs_left, 0)
        limit = offset + page_size

        return self.msgs.fetch_msgs(chat_id, offset=offset, limit=limit)

    @property
    def current_msg(self) -> Dict[str, Any]:
        chat_id = self.chats.id_by_index(self.current_chat)
        if chat_id is None:
            return {}
        current_msg = self.msgs.current_msgs[chat_id]
        log.info("current-msg: %s", current_msg)
        return self.msgs.msgs[chat_id][current_msg]

    @property
    def current_msg_id(self) -> int:
        return self.current_msg["id"]

    def jump_bottom(self) -> bool:
        if chat_id := self.chats.id_by_index(self.current_chat):
            return self.msgs.jump_bottom(chat_id)
        return False

    def next_chat(self, step: int = 1) -> bool:
        new_idx = self.current_chat + step
        if new_idx < len(self.chats.chats):
            self.current_chat = new_idx
            return True
        return False

    def prev_chat(self, step: int = 1) -> bool:
        if self.current_chat == 0:
            return False
        self.current_chat = max(0, self.current_chat - step)
        return True

    def first_chat(self) -> bool:
        if self.current_chat != 0:
            self.current_chat = 0
            return True
        return False

    def view_current_msg(self) -> None:
        msg = MsgProxy(self.current_msg)
        msg_id = msg["id"]
        if chat_id := self.chats.id_by_index(self.current_chat):
            self.tg.view_messages(chat_id, [msg_id])

    def next_msg(self, step: int = 1) -> bool:
        chat_id = self.chats.id_by_index(self.current_chat)
        if not chat_id:
            return False
        is_next = self.msgs.next_msg(chat_id, step)
        if is_next:
            self.view_current_msg()
        return is_next

    def prev_msg(self, step: int = 1) -> bool:
        chat_id = self.chats.id_by_index(self.current_chat)
        if not chat_id:
            return False
        is_prev = self.msgs.prev_msg(chat_id, step)
        if is_prev:
            self.view_current_msg()
        return is_prev

    def get_chats(
        self,
        current_position: int = 0,
        page_size: int = 10,
        msgs_left_scroll_threshold: int = 10,
    ) -> List[Dict[str, Any]]:
        chats_left = page_size - current_position
        offset = max(msgs_left_scroll_threshold - chats_left, 0)
        limit = offset + page_size
        return self.chats.fetch_chats(offset=offset, limit=limit)

    def send_message(self, text: str) -> bool:
        chat_id = self.chats.id_by_index(self.current_chat)
        if chat_id is None:
            return False
        self.msgs.send_message(chat_id, text)
        return True

    def edit_message(self, text: str) -> bool:
        if chat_id := self.chats.id_by_index(self.current_chat):
            return self.msgs.edit_message(chat_id, self.current_msg_id, text)
        return False

    def can_be_deleted(self, chat_id: int, msg: Dict[str, Any]) -> bool:
        if chat_id == msg["sender_user_id"]:
            return msg["can_be_deleted_only_for_self"]
        return msg["can_be_deleted_for_all_users"]

    def delete_msgs(self) -> bool:
        chat_id = self.chats.id_by_index(self.current_chat)
        if not chat_id:
            return False
        msg_ids = self.selected[chat_id]
        if msg_ids:
            message_ids = msg_ids
            for msg_id in message_ids:
                msg = self.msgs.get_message(chat_id, msg_id)
                if not msg or not self.can_be_deleted(chat_id, msg):
                    return False
        else:
            selected_msg = self.msgs.current_msgs[chat_id]
            msg = self.msgs.msgs[chat_id][selected_msg]
            if not self.can_be_deleted(chat_id, msg):
                return False
            message_ids = [msg["id"]]

        log.info(f"Deleting msg from the chat {chat_id}: {message_ids}")
        self.tg.delete_messages(chat_id, message_ids, revoke=True)
        return True

    def forward_msgs(self) -> bool:
        chat_id = self.chats.id_by_index(self.current_chat)
        if not chat_id:
            return False
        from_chat_id, msg_ids = self.copied_msgs
        if not msg_ids:
            return False
        for msg_id in msg_ids:
            msg = self.msgs.get_message(from_chat_id, msg_id)
            if not msg or not msg["can_be_forwarded"]:
                return False

        self.tg.forward_messages(chat_id, from_chat_id, msg_ids)
        self.copied_msgs = (0, [])
        return True

    def copy_msgs_text(self) -> bool:
        """Copies current msg text or path to file if it's file"""
        buffer = []

        from_chat_id, msg_ids = self.copied_msgs
        if not msg_ids:
            return False
        for msg_id in msg_ids:
            _msg = self.msgs.get_message(from_chat_id, msg_id)
            if not _msg:
                return False
            msg = MsgProxy(_msg)
            if msg.file_id and msg.local_path:
                buffer.append(msg.local_path)
            elif msg.is_text:
                buffer.append(msg.text_content)
        copy_to_clipboard("\n".join(buffer))
        return True


class ChatModel:
    def __init__(self, tg: Tdlib) -> None:
        self.tg = tg
        self.chats: List[Dict[str, Any]] = []
        self.chat_ids: List[int] = []
        self.have_full_chat_list = False
        self.title: str = "Chats"

    def id_by_index(self, index: int) -> Optional[int]:
        if index >= len(self.chats):
            return None
        return self.chats[index]["id"]

    def fetch_chats(
        self, offset: int = 0, limit: int = 10
    ) -> List[Dict[str, Any]]:
        if offset + limit > len(self.chats):
            self._load_next_chats()

        return self.chats[offset:limit]

    def _load_next_chats(self) -> None:
        """
        based on
        https://github.com/tdlib/td/issues/56#issuecomment-364221408
        """
        if self.have_full_chat_list:
            return None
        offset_order = 2 ** 63 - 1
        offset_chat_id = 0
        if len(self.chats):
            offset_chat_id = self.chats[-1]["id"]
            offset_order = self.chats[-1]["order"]
        result = self.tg.get_chats(
            offset_chat_id=offset_chat_id, offset_order=offset_order
        )

        result.wait()
        if result.error:
            log.error(f"get chat ids error: {result.error_info}")
            return None

        chats = result.update["chat_ids"]
        if not chats:
            self.have_full_chat_list = True
            return chats

        for chat_id in chats:
            # TODO: fix this, we shouldn't have any duplicates
            if chat_id not in self.chat_ids:
                self.chat_ids.append(chat_id)
                chat = self.fetch_chat(chat_id)
                self.chats.append(chat)

    def fetch_chat(self, chat_id: int) -> Dict[str, Any]:
        result = self.tg.get_chat(chat_id)
        result.wait()

        if result.error:
            log.error(f"get chat error: {result.error_info}")
            return {}
        return result.update

    def update_chat(self, chat_id: int, **updates: Dict[str, Any]) -> bool:
        for i, c in enumerate(self.chats):
            if c["id"] != chat_id:
                continue
            self.chats[i].update(updates)
            self.chats = sorted(
                self.chats,
                # recommended chat order, for more info see
                # https://core.telegram.org/tdlib/getting-started#getting-the-lists-of-chats
                key=lambda it: (it["order"], it["id"]),
                reverse=True,
            )
            log.info(f"Updated chat with keys {list(updates)}")
            return True
        else:
            log.warning(f"Can't find chat {chat_id} in existing chats")
            return False


class MsgModel:
    def __init__(self, tg: Tdlib) -> None:
        self.tg = tg
        self.msgs: Dict[int, List[Dict]] = defaultdict(list)
        self.current_msgs: Dict[int, int] = defaultdict(int)
        self.not_found: Set[int] = set()
        self.msg_idx: Dict[int, Dict[int, int]] = defaultdict(dict)
        self.lock = threading.Lock()

    def next_msg(self, chat_id: int, step: int = 1) -> bool:
        current_msg = self.current_msgs[chat_id]
        if current_msg == 0:
            return False
        self.current_msgs[chat_id] = max(0, current_msg - step)
        return True

    def jump_bottom(self, chat_id: int) -> bool:
        if self.current_msgs[chat_id] == 0:
            return False
        self.current_msgs[chat_id] = 0
        return True

    def prev_msg(self, chat_id: int, step: int = 1) -> bool:
        new_idx = self.current_msgs[chat_id] + step
        if new_idx < len(self.msgs[chat_id]):
            self.current_msgs[chat_id] = new_idx
            return True
        return False

    def get_message(self, chat_id: int, msg_id: int) -> Optional[Dict]:
<<<<<<< HEAD
        with self.lock:
            if index := self.msg_idx[chat_id].get(msg_id):
                return self.msgs[chat_id][index]
        # we are not storing any out of ordres old msgs
        # just fetching them on demand
        result = self.tg.get_message(chat_id, msg_id)
        result.wait()
        if result.error:
            self.not_found.add(msg_id)
            return None
        return result.update

    def remove_messages(self, chat_id: int, msg_idx: List[int]):
        with self.lock:
            log.info(f"removing msg {msg_idx=}")
            self.msgs[chat_id] = [
                m for m in self.msgs[chat_id] if m["id"] not in msg_idx
            ]
            self.msg_idx[chat_id] = {
                msg["id"]: i for i, msg in enumerate(self.msgs[chat_id])
            }

    def add_message(self, chat_id: int, msg: Dict[str, Any]):
        with self.lock:
            log.info(f"adding {msg=}")
            self.msgs[chat_id].append(msg)
            self.msgs[chat_id] = sorted(
                self.msgs[chat_id], key=lambda d: d["id"], reverse=True,
            )
            self.msg_idx[chat_id] = {
                msg["id"]: i for i, msg in enumerate(self.msgs[chat_id])
            }

    def update_msg_content_opened(self, chat_id: int, msg_id: int):
        with self.lock:
            index = self.msg_idx[chat_id][msg_id]
            msg = MsgProxy(self.msgs[chat_id][index])
=======
        msg_set = self.msg_ids[chat_id]
        if msg_id not in msg_set:
            # we are not storing any out of ordres old msgs
            # just fetching then on demand
            result = self.tg.get_message(chat_id, msg_id)
            result.wait()
            if result.error:
                self.not_found.add(msg_id)
                return None
            return result.update
        return next(iter(m for m in self.msgs[chat_id] if m["id"] == msg_id))

    def remove_message(self, chat_id: int, msg_id: int) -> bool:
        msg_set = self.msg_ids[chat_id]
        if msg_id not in msg_set:
            return False
        log.info(f"removing msg {msg_id=}")
        # FIXME: potential bottleneck, replace with constan time operation
        self.msgs[chat_id] = [
            m for m in self.msgs[chat_id] if m["id"] != msg_id
        ]
        msg_set.remove(msg_id)
        return True

    def update_msg_content_opened(self, chat_id: int, msg_id: int) -> None:
        for message in self.msgs[chat_id]:
            if message["id"] != msg_id:
                continue
            msg = MsgProxy(message)
>>>>>>> 9c155811
            if msg.content_type == "voice":
                msg.is_listened = True
            elif msg.content_type == "recording":
                msg.is_viewed = True
            # TODO: start the TTL timer for self-destructing messages
            # that is the last case to implement
            # https://core.telegram.org/tdlib/docs/classtd_1_1td__api_1_1update_message_content_opened.html

<<<<<<< HEAD
    def update_msg(self, chat_id: int, msg_id: int, **fields: Dict[str, Any]):
        with self.lock:
            index = self.msg_idx[chat_id][msg_id]
            msg = self.msgs[chat_id][index]
            msg.update(fields)
=======
    def update_msg(
        self, chat_id: int, msg_id: int, **fields: Dict[str, Any]
    ) -> bool:
        msg = None
        for message in self.msgs[chat_id]:
            if message["id"] == msg_id:
                msg = message
                break
        if not msg:
            return False
        msg.update(fields)
        return True

    def add_message(self, chat_id: int, message: Dict[str, Any]) -> bool:
        msg_id = message["id"]
        msg_set = self.msg_ids[chat_id]
        if msg_id in msg_set:
            log.warning(
                f"message {msg_id} was added earlier. probably, inaccurate "
                "usage of the tdlib lead to unnecessary requests"
            )
            return False
        log.info(f"adding {msg_id=} {message}")
        self.msgs[chat_id].append(message)
        msg_set.add(msg_id)
        self.msgs[chat_id] = sorted(
            self.msgs[chat_id], key=lambda d: d["id"], reverse=True
        )
        return True
>>>>>>> 9c155811

    def _fetch_msgs_until_limit(
        self, chat_id: int, offset: int = 0, limit: int = 10
    ) -> List[Dict[str, Any]]:
        if self.msgs[chat_id]:
            result = self.tg.get_chat_history(
                chat_id,
                from_message_id=self.msgs[chat_id][-1]["id"],
                limit=len(self.msgs[chat_id]) + limit,
            )
        else:
            result = self.tg.get_chat_history(
                chat_id,
                offset=len(self.msgs[chat_id]),
                limit=len(self.msgs[chat_id]) + limit,
            )
        result.wait()
        messages = result.update["messages"]
        if not messages:
            return messages

        # tdlib could doesn't guarantee number of messages, so we need to
        # send another request on demand
        # see https://github.com/tdlib/td/issues/168
        for i in range(3):
            if len(messages) >= limit + offset:
                break
            result = self.tg.get_chat_history(
                chat_id,
                from_message_id=messages[-1]["id"],
                limit=len(self.msgs[chat_id]) + limit,
            )
            result.wait()
            messages += result.update["messages"]

        return messages

    def fetch_msgs(
        self, chat_id: int, offset: int = 0, limit: int = 10
    ) -> List[Tuple[int, Dict[str, Any]]]:
        if offset + limit > len(self.msgs[chat_id]):
            msgs = self._fetch_msgs_until_limit(
                chat_id, offset, offset + limit
            )
            for msg in msgs:
                self.add_message(chat_id, msg)

        return [
            (i, self.msgs[chat_id][i])
            for i in range(offset, offset + limit)
            if i < len(self.msgs[chat_id])
        ]

    def edit_message(self, chat_id: int, message_id: int, text: str) -> bool:
        log.info("Editing msg")
        result = self.tg.edit_message_text(chat_id, message_id, text)

        result.wait()
        if result.error:
            log.info(f"send message error: {result.error_info}")
            return False
        else:
            log.info(f"message has been sent: {result.update}")
            return True

    def send_message(self, chat_id: int, text: str) -> None:
        log.info("Sending msg")
        result = self.tg.send_message(chat_id=chat_id, text=text)

        result.wait()
        if result.error:
            log.info(f"send message error: {result.error_info}")
        else:
            log.info(f"message has been sent: {result.update}")


class UserModel:

    types = {
        "userTypeUnknown": "unknown",
        "userTypeBot": "bot",
        "userTypeDeleted": "deleted",
        "userTypeRegular": "regular",
    }

    def __init__(self, tg: Tdlib) -> None:
        self.tg = tg
        self.me: Dict[str, Any] = {}
        self.users: Dict[int, Dict] = {}
        self.groups: Dict[int, Dict] = {}
        self.supergroups: Dict[int, Dict] = {}
        self.actions: Dict[int, Dict] = {}
        self.not_found: Set[int] = set()

    def get_me(self) -> Dict[str, Any]:
        if self.me:
            return self.me
        result = self.tg.get_me()
        result.wait()
        if result.error:
            log.error(f"get myself error: {result.error_info}")
            return {}
        self.me = result.update
        return self.me

    def get_action(self, chat_id: int) -> Optional[str]:
        action = self.actions.get(chat_id)
        if action is None:
            return None
        action_type = action["action"]["@type"]
        try:
            return ChatAction[action_type].value + "..."
        except KeyError:
            log.error(f"ChatAction type {action_type} not implemented")
        return None

    def set_status(self, user_id: int, status: Dict[str, Any]) -> None:
        if user_id not in self.users:
            self.get_user(user_id)
        self.users[user_id]["status"] = status

    def get_status(self, user_id: int) -> str:
        if user_id not in self.users:
            return ""
        user_status = self.users[user_id]["status"]

        try:
            status = UserStatus[user_status["@type"]]
        except KeyError:
            log.error(f"UserStatus type {user_status} not implemented")
            return ""

        if status == UserStatus.userStatusEmpty:
            return ""
        elif status == UserStatus.userStatusOnline:
            expires = user_status["expires"]
            if expires < time.time():
                return ""
            return status.value
        elif status == UserStatus.userStatusOffline:
            was_online = user_status["was_online"]
            ago = pretty_ts(was_online)
            return f"last seen {ago}"
        return f"last seen {status.value}"

    def is_online(self, user_id: int) -> bool:
        user = self.get_user(user_id)
        if (
            user
            and user["type"]["@type"] != "userTypeBot"
            and user["status"]["@type"] == "userStatusOnline"
            and user["status"]["expires"] > time.time()
        ):
            return True
        return False

    def get_user(self, user_id: int) -> Dict[str, Any]:
        if user_id in self.not_found:
            return {}
        if user_id in self.users:
            return self.users[user_id]
        result = self.tg.call_method("getUser", {"user_id": user_id})
        result.wait()
        if result.error:
            log.warning(f"get user error: {result.error_info}")
            self.not_found.add(user_id)
            return {}
        self.users[user_id] = result.update
        return result.update

    def get_group_info(self, group_id: int) -> Optional[Dict[str, Any]]:
        if group_id in self.groups:
            return self.groups[group_id]
        self.tg.get_basic_group(group_id)
        return None

    def get_supergroup_info(
        self, supergroup_id: int
    ) -> Optional[Dict[str, Any]]:
        if supergroup_id in self.supergroups:
            return self.supergroups[supergroup_id]
        self.tg.get_supergroup(supergroup_id)
        return None<|MERGE_RESOLUTION|>--- conflicted
+++ resolved
@@ -315,7 +315,6 @@
         return False
 
     def get_message(self, chat_id: int, msg_id: int) -> Optional[Dict]:
-<<<<<<< HEAD
         with self.lock:
             if index := self.msg_idx[chat_id].get(msg_id):
                 return self.msgs[chat_id][index]
@@ -328,7 +327,7 @@
             return None
         return result.update
 
-    def remove_messages(self, chat_id: int, msg_idx: List[int]):
+    def remove_messages(self, chat_id: int, msg_idx: List[int]) -> None:
         with self.lock:
             log.info(f"removing msg {msg_idx=}")
             self.msgs[chat_id] = [
@@ -338,7 +337,7 @@
                 msg["id"]: i for i, msg in enumerate(self.msgs[chat_id])
             }
 
-    def add_message(self, chat_id: int, msg: Dict[str, Any]):
+    def add_message(self, chat_id: int, msg: Dict[str, Any]) -> None:
         with self.lock:
             log.info(f"adding {msg=}")
             self.msgs[chat_id].append(msg)
@@ -349,41 +348,10 @@
                 msg["id"]: i for i, msg in enumerate(self.msgs[chat_id])
             }
 
-    def update_msg_content_opened(self, chat_id: int, msg_id: int):
+    def update_msg_content_opened(self, chat_id: int, msg_id: int) -> None:
         with self.lock:
             index = self.msg_idx[chat_id][msg_id]
             msg = MsgProxy(self.msgs[chat_id][index])
-=======
-        msg_set = self.msg_ids[chat_id]
-        if msg_id not in msg_set:
-            # we are not storing any out of ordres old msgs
-            # just fetching then on demand
-            result = self.tg.get_message(chat_id, msg_id)
-            result.wait()
-            if result.error:
-                self.not_found.add(msg_id)
-                return None
-            return result.update
-        return next(iter(m for m in self.msgs[chat_id] if m["id"] == msg_id))
-
-    def remove_message(self, chat_id: int, msg_id: int) -> bool:
-        msg_set = self.msg_ids[chat_id]
-        if msg_id not in msg_set:
-            return False
-        log.info(f"removing msg {msg_id=}")
-        # FIXME: potential bottleneck, replace with constan time operation
-        self.msgs[chat_id] = [
-            m for m in self.msgs[chat_id] if m["id"] != msg_id
-        ]
-        msg_set.remove(msg_id)
-        return True
-
-    def update_msg_content_opened(self, chat_id: int, msg_id: int) -> None:
-        for message in self.msgs[chat_id]:
-            if message["id"] != msg_id:
-                continue
-            msg = MsgProxy(message)
->>>>>>> 9c155811
             if msg.content_type == "voice":
                 msg.is_listened = True
             elif msg.content_type == "recording":
@@ -392,43 +360,11 @@
             # that is the last case to implement
             # https://core.telegram.org/tdlib/docs/classtd_1_1td__api_1_1update_message_content_opened.html
 
-<<<<<<< HEAD
-    def update_msg(self, chat_id: int, msg_id: int, **fields: Dict[str, Any]):
+    def update_msg(self, chat_id: int, msg_id: int, **fields: Dict[str, Any]) -> None:
         with self.lock:
             index = self.msg_idx[chat_id][msg_id]
             msg = self.msgs[chat_id][index]
             msg.update(fields)
-=======
-    def update_msg(
-        self, chat_id: int, msg_id: int, **fields: Dict[str, Any]
-    ) -> bool:
-        msg = None
-        for message in self.msgs[chat_id]:
-            if message["id"] == msg_id:
-                msg = message
-                break
-        if not msg:
-            return False
-        msg.update(fields)
-        return True
-
-    def add_message(self, chat_id: int, message: Dict[str, Any]) -> bool:
-        msg_id = message["id"]
-        msg_set = self.msg_ids[chat_id]
-        if msg_id in msg_set:
-            log.warning(
-                f"message {msg_id} was added earlier. probably, inaccurate "
-                "usage of the tdlib lead to unnecessary requests"
-            )
-            return False
-        log.info(f"adding {msg_id=} {message}")
-        self.msgs[chat_id].append(message)
-        msg_set.add(msg_id)
-        self.msgs[chat_id] = sorted(
-            self.msgs[chat_id], key=lambda d: d["id"], reverse=True
-        )
-        return True
->>>>>>> 9c155811
 
     def _fetch_msgs_until_limit(
         self, chat_id: int, offset: int = 0, limit: int = 10
