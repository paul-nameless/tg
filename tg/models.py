import logging
import threading
import time
from collections import defaultdict
from typing import Any, Dict, List, Optional, Set, Tuple, Union

from tg.msg import MsgProxy
from tg.tdlib import ChatAction, Tdlib, UserStatus
from tg.utils import copy_to_clipboard, pretty_ts

log = logging.getLogger(__name__)


class Model:
    def __init__(self, tg: Tdlib) -> None:
        self.tg = tg
        self.chats = ChatModel(tg)
        self.msgs = MsgModel(tg)
        self.users = UserModel(tg)
        self.current_chat = 0
        self.downloads: Dict[int, Tuple[int, int]] = {}
        self.selected: Dict[int, List[int]] = defaultdict(list)
        self.copied_msgs: Tuple[int, List[int]] = (0, [])

    def get_me(self) -> Dict[str, Any]:
        return self.users.get_me()

    def is_me(self, user_id: int) -> bool:
        return self.get_me()["id"] == user_id

    def get_user(self, user_id: int) -> Dict:
        return self.users.get_user(user_id)

    @property
    def current_chat_id(self) -> Optional[int]:
        return self.chats.id_by_index(self.current_chat)

    def get_current_chat_msg_idx(self) -> Optional[int]:
        chat_id = self.chats.id_by_index(self.current_chat)
        if chat_id is None:
            return None
        return self.msgs.current_msgs[chat_id]

    def fetch_msgs(
        self,
        current_position: int = 0,
        page_size: int = 10,
        msgs_left_scroll_threshold: int = 10,
    ) -> List[Tuple[int, Dict[str, Any]]]:
        chat_id = self.chats.id_by_index(self.current_chat)
        if chat_id is None:
            return []
        msgs_left = page_size - 1 - current_position
        offset = max(msgs_left_scroll_threshold - msgs_left, 0)
        limit = offset + page_size

        return self.msgs.fetch_msgs(chat_id, offset=offset, limit=limit)

    @property
    def current_msg(self) -> Dict[str, Any]:
        chat_id = self.chats.id_by_index(self.current_chat)
        if chat_id is None:
            return {}
        current_msg = self.msgs.current_msgs[chat_id]
        log.info("current-msg: %s", current_msg)
        return self.msgs.msgs[chat_id][current_msg]

    @property
    def current_msg_id(self) -> int:
        return self.current_msg["id"]

    def jump_bottom(self) -> bool:
        if chat_id := self.chats.id_by_index(self.current_chat):
            return self.msgs.jump_bottom(chat_id)
        return False

    def next_chat(self, step: int = 1) -> bool:
        new_idx = self.current_chat + step
        if new_idx < len(self.chats.chats):
            self.current_chat = new_idx
            return True
        return False

    def prev_chat(self, step: int = 1) -> bool:
        if self.current_chat == 0:
            return False
        self.current_chat = max(0, self.current_chat - step)
        return True

    def first_chat(self) -> bool:
        if self.current_chat != 0:
            self.current_chat = 0
            return True
        return False

    def view_current_msg(self) -> None:
        msg = MsgProxy(self.current_msg)
        msg_id = msg["id"]
        if chat_id := self.chats.id_by_index(self.current_chat):
            self.tg.view_messages(chat_id, [msg_id])

    def next_msg(self, step: int = 1) -> bool:
        chat_id = self.chats.id_by_index(self.current_chat)
        if not chat_id:
            return False
        is_next = self.msgs.next_msg(chat_id, step)
        if is_next:
            self.view_current_msg()
        return is_next

    def prev_msg(self, step: int = 1) -> bool:
        chat_id = self.chats.id_by_index(self.current_chat)
        if not chat_id:
            return False
        is_prev = self.msgs.prev_msg(chat_id, step)
        if is_prev:
            self.view_current_msg()
        return is_prev

    def get_chats(
        self,
        current_position: int = 0,
        page_size: int = 10,
        msgs_left_scroll_threshold: int = 10,
    ) -> List[Dict[str, Any]]:
        chats_left = page_size - current_position
        offset = max(msgs_left_scroll_threshold - chats_left, 0)
        limit = offset + page_size
        return self.chats.fetch_chats(offset=offset, limit=limit)

    def send_message(self, text: str) -> bool:
        chat_id = self.chats.id_by_index(self.current_chat)
        if chat_id is None:
            return False
        self.msgs.send_message(chat_id, text)
        return True

    def edit_message(self, text: str) -> bool:
        if chat_id := self.chats.id_by_index(self.current_chat):
            return self.msgs.edit_message(chat_id, self.current_msg_id, text)
        return False

    def can_be_deleted(self, chat_id: int, msg: Dict[str, Any]) -> bool:
        if chat_id == msg["sender_user_id"]:
            return msg["can_be_deleted_only_for_self"]
        return msg["can_be_deleted_for_all_users"]

    def delete_msgs(self) -> bool:
        chat_id = self.chats.id_by_index(self.current_chat)
        if not chat_id:
            return False
        msg_ids = self.selected[chat_id]
        if msg_ids:
            message_ids = msg_ids
            for msg_id in message_ids:
                msg = self.msgs.get_message(chat_id, msg_id)
                if not msg or not self.can_be_deleted(chat_id, msg):
                    return False
        else:
            selected_msg = self.msgs.current_msgs[chat_id]
            msg = self.msgs.msgs[chat_id][selected_msg]
            if not self.can_be_deleted(chat_id, msg):
                return False
            message_ids = [msg["id"]]

        log.info(f"Deleting msg from the chat {chat_id}: {message_ids}")
        self.tg.delete_messages(chat_id, message_ids, revoke=True)
        return True

    def forward_msgs(self) -> bool:
        chat_id = self.chats.id_by_index(self.current_chat)
        if not chat_id:
            return False
        from_chat_id, msg_ids = self.copied_msgs
        if not msg_ids:
            return False
        for msg_id in msg_ids:
            msg = self.msgs.get_message(from_chat_id, msg_id)
            if not msg or not msg["can_be_forwarded"]:
                return False

        self.tg.forward_messages(chat_id, from_chat_id, msg_ids)
        self.copied_msgs = (0, [])
        return True

    def copy_msgs_text(self) -> bool:
        """Copies current msg text or path to file if it's file"""
        buffer = []

        from_chat_id, msg_ids = self.copied_msgs
        if not msg_ids:
            return False
        for msg_id in msg_ids:
            _msg = self.msgs.get_message(from_chat_id, msg_id)
            if not _msg:
                return False
            msg = MsgProxy(_msg)
            if msg.file_id and msg.local_path:
                buffer.append(msg.local_path)
            elif msg.is_text:
                buffer.append(msg.text_content)
        copy_to_clipboard("\n".join(buffer))
        return True


class ChatModel:
    def __init__(self, tg: Tdlib) -> None:
        self.tg = tg
        self.chats: List[Dict[str, Any]] = []
        self.chat_ids: List[int] = []
        self.have_full_chat_list = False
        self.title: str = "Chats"

    def id_by_index(self, index: int) -> Optional[int]:
        if index >= len(self.chats):
            return None
        return self.chats[index]["id"]

    def fetch_chats(
        self, offset: int = 0, limit: int = 10
    ) -> List[Dict[str, Any]]:
        if offset + limit > len(self.chats):
            self._load_next_chats()

        return self.chats[offset:limit]

    def _load_next_chats(self) -> None:
        """
        based on
        https://github.com/tdlib/td/issues/56#issuecomment-364221408
        """
        if self.have_full_chat_list:
            return None
        offset_order = 2 ** 63 - 1
        offset_chat_id = 0
        if len(self.chats):
            offset_chat_id = self.chats[-1]["id"]
            offset_order = self.chats[-1]["order"]
        result = self.tg.get_chats(
            offset_chat_id=offset_chat_id, offset_order=offset_order
        )

        result.wait()
        if result.error:
            log.error(f"get chat ids error: {result.error_info}")
            return None

        chats = result.update["chat_ids"]
        if not chats:
            self.have_full_chat_list = True
            return chats

        for chat_id in chats:
            # TODO: fix this, we shouldn't have any duplicates
            if chat_id not in self.chat_ids:
                self.chat_ids.append(chat_id)
                chat = self.fetch_chat(chat_id)
                self.chats.append(chat)

    def fetch_chat(self, chat_id: int) -> Dict[str, Any]:
        result = self.tg.get_chat(chat_id)
        result.wait()

        if result.error:
            log.error(f"get chat error: {result.error_info}")
            return {}
        return result.update

    def update_chat(self, chat_id: int, **updates: Dict[str, Any]) -> bool:
        for i, c in enumerate(self.chats):
            if c["id"] != chat_id:
                continue
            self.chats[i].update(updates)
            self.chats = sorted(
                self.chats,
                # recommended chat order, for more info see
                # https://core.telegram.org/tdlib/getting-started#getting-the-lists-of-chats
                key=lambda it: (it["order"], it["id"]),
                reverse=True,
            )
            log.info(f"Updated chat with keys {list(updates)}")
            return True
        else:
            log.warning(f"Can't find chat {chat_id} in existing chats")
            return False


class MsgModel:
    def __init__(self, tg: Tdlib) -> None:
        self.tg = tg
        self.msgs: Dict[int, List[Dict]] = defaultdict(list)
        self.current_msgs: Dict[int, int] = defaultdict(int)
        self.not_found: Set[int] = set()
        self.msg_idx: Dict[int, Dict[int, int]] = defaultdict(dict)
        self.lock = threading.Lock()

    def next_msg(self, chat_id: int, step: int = 1) -> bool:
        current_msg = self.current_msgs[chat_id]
        if current_msg == 0:
            return False
        self.current_msgs[chat_id] = max(0, current_msg - step)
        return True

    def jump_bottom(self, chat_id: int) -> bool:
        if self.current_msgs[chat_id] == 0:
            return False
        self.current_msgs[chat_id] = 0
        return True

    def prev_msg(self, chat_id: int, step: int = 1) -> bool:
        new_idx = self.current_msgs[chat_id] + step
        if new_idx < len(self.msgs[chat_id]):
            self.current_msgs[chat_id] = new_idx
            return True
        return False

    def get_message(self, chat_id: int, msg_id: int) -> Optional[Dict]:
        if msg_id in self.not_found:
            return None
<<<<<<< HEAD
        with self.lock:
            if index := self.msg_idx[chat_id].get(msg_id):
                return self.msgs[chat_id][index]
        # we are not storing any out of ordres old msgs
        # just fetching them on demand
        result = self.tg.get_message(chat_id, msg_id)
        result.wait()
        if result.error:
            self.not_found.add(msg_id)
            return None
        return result.update

    def remove_messages(self, chat_id: int, msg_idx: List[int]) -> None:
        with self.lock:
            log.info(f"removing msg {msg_idx=}")
            self.msgs[chat_id] = [
                m for m in self.msgs[chat_id] if m["id"] not in msg_idx
            ]
            self.msg_idx[chat_id] = {
                msg["id"]: i for i, msg in enumerate(self.msgs[chat_id])
            }

    def add_message(self, chat_id: int, msg: Dict[str, Any]) -> None:
        with self.lock:
            log.info(f"adding {msg=}")
            self.msgs[chat_id].append(msg)
            self.msgs[chat_id] = sorted(
                self.msgs[chat_id], key=lambda d: d["id"], reverse=True,
            )
            self.msg_idx[chat_id] = {
                msg["id"]: i for i, msg in enumerate(self.msgs[chat_id])
            }
=======
        msg_set = self.msg_ids[chat_id]
        if msg_id not in msg_set:
            # we are not storing any out of ordres old msgs
            # just fetching then on demand
            result = self.tg.get_message(chat_id, msg_id)
            result.wait()
            if result.error:
                self.not_found.add(msg_id)
                return None
            return result.update
        return next(iter(m for m in self.msgs[chat_id] if m["id"] == msg_id))

    def remove_messages(self, chat_id: int, msg_ids: List[int]) -> None:
        log.info(f"removing msgs {msg_ids=}")
        # FIXME: potential bottleneck, replace with constan time operation
        self.msgs[chat_id] = [
            m for m in self.msgs[chat_id] if m["id"] not in msg_ids
        ]
        msg_set = self.msg_ids[chat_id]
        for msg_id in msg_ids:
            msg_set.discard(msg_id)
>>>>>>> 07c6ea9b

    def update_msg_content_opened(self, chat_id: int, msg_id: int) -> None:
        with self.lock:
            index = self.msg_idx[chat_id][msg_id]
            msg = MsgProxy(self.msgs[chat_id][index])
            if msg.content_type == "voice":
                msg.is_listened = True
            elif msg.content_type == "recording":
                msg.is_viewed = True
            # TODO: start the TTL timer for self-destructing messages
            # that is the last case to implement
            # https://core.telegram.org/tdlib/docs/classtd_1_1td__api_1_1update_message_content_opened.html

    def update_msg(
        self, chat_id: int, msg_id: int, **fields: Dict[str, Any]
    ) -> None:
        with self.lock:
            index = self.msg_idx[chat_id][msg_id]
            msg = self.msgs[chat_id][index]
            msg.update(fields)

    def _fetch_msgs_until_limit(
        self, chat_id: int, offset: int = 0, limit: int = 10
    ) -> List[Dict[str, Any]]:
        if self.msgs[chat_id]:
            result = self.tg.get_chat_history(
                chat_id,
                from_message_id=self.msgs[chat_id][-1]["id"],
                limit=len(self.msgs[chat_id]) + limit,
            )
        else:
            result = self.tg.get_chat_history(
                chat_id,
                offset=len(self.msgs[chat_id]),
                limit=len(self.msgs[chat_id]) + limit,
            )
        result.wait()
        messages = result.update["messages"]
        if not messages:
            return messages

        # tdlib could doesn't guarantee number of messages, so we need to
        # send another request on demand
        # see https://github.com/tdlib/td/issues/168
        for i in range(3):
            if len(messages) >= limit + offset:
                break
            result = self.tg.get_chat_history(
                chat_id,
                from_message_id=messages[-1]["id"],
                limit=len(self.msgs[chat_id]) + limit,
            )
            result.wait()
            messages += result.update["messages"]

        return messages

    def fetch_msgs(
        self, chat_id: int, offset: int = 0, limit: int = 10
    ) -> List[Tuple[int, Dict[str, Any]]]:
        if offset + limit > len(self.msgs[chat_id]):
            msgs = self._fetch_msgs_until_limit(
                chat_id, offset, offset + limit
            )
            for msg in msgs:
                self.add_message(chat_id, msg)

        return [
            (i, self.msgs[chat_id][i])
            for i in range(offset, offset + limit)
            if i < len(self.msgs[chat_id])
        ]

    def edit_message(self, chat_id: int, message_id: int, text: str) -> bool:
        log.info("Editing msg")
        result = self.tg.edit_message_text(chat_id, message_id, text)

        result.wait()
        if result.error:
            log.info(f"send message error: {result.error_info}")
            return False
        else:
            log.info(f"message has been sent: {result.update}")
            return True

    def send_message(self, chat_id: int, text: str) -> None:
        log.info("Sending msg")
        result = self.tg.send_message(chat_id=chat_id, text=text)

        result.wait()
        if result.error:
            log.info(f"send message error: {result.error_info}")
        else:
            log.info(f"message has been sent: {result.update}")


class UserModel:

    types = {
        "userTypeUnknown": "unknown",
        "userTypeBot": "bot",
        "userTypeDeleted": "deleted",
        "userTypeRegular": "regular",
    }

    def __init__(self, tg: Tdlib) -> None:
        self.tg = tg
        self.me: Dict[str, Any] = {}
        self.users: Dict[int, Dict] = {}
        self.groups: Dict[int, Dict] = {}
        self.supergroups: Dict[int, Dict] = {}
        self.actions: Dict[int, Dict] = {}
        self.not_found: Set[int] = set()

    def get_me(self) -> Dict[str, Any]:
        if self.me:
            return self.me
        result = self.tg.get_me()
        result.wait()
        if result.error:
            log.error(f"get myself error: {result.error_info}")
            return {}
        self.me = result.update
        return self.me

    def get_action(self, chat_id: int) -> Optional[str]:
        action = self.actions.get(chat_id)
        if action is None:
            return None
        action_type = action["action"]["@type"]
        try:
            return ChatAction[action_type].value + "..."
        except KeyError:
            log.error(f"ChatAction type {action_type} not implemented")
        return None

    def set_status(self, user_id: int, status: Dict[str, Any]) -> None:
        if user_id not in self.users:
            self.get_user(user_id)
        self.users[user_id]["status"] = status

    def get_status(self, user_id: int) -> str:
        if user_id not in self.users:
            return ""
        user_status = self.users[user_id]["status"]

        try:
            status = UserStatus[user_status["@type"]]
        except KeyError:
            log.error(f"UserStatus type {user_status} not implemented")
            return ""

        if status == UserStatus.userStatusEmpty:
            return ""
        elif status == UserStatus.userStatusOnline:
            expires = user_status["expires"]
            if expires < time.time():
                return ""
            return status.value
        elif status == UserStatus.userStatusOffline:
            was_online = user_status["was_online"]
            ago = pretty_ts(was_online)
            return f"last seen {ago}"
        return f"last seen {status.value}"

    def is_online(self, user_id: int) -> bool:
        user = self.get_user(user_id)
        if (
            user
            and user["type"]["@type"] != "userTypeBot"
            and user["status"]["@type"] == "userStatusOnline"
            and user["status"]["expires"] > time.time()
        ):
            return True
        return False

    def get_user(self, user_id: int) -> Dict[str, Any]:
        if user_id in self.not_found:
            return {}
        if user_id in self.users:
            return self.users[user_id]
        result = self.tg.call_method("getUser", {"user_id": user_id})
        result.wait()
        if result.error:
            log.warning(f"get user error: {result.error_info}")
            self.not_found.add(user_id)
            return {}
        self.users[user_id] = result.update
        return result.update

    def get_group_info(self, group_id: int) -> Optional[Dict[str, Any]]:
        if group_id in self.groups:
            return self.groups[group_id]
        self.tg.get_basic_group(group_id)
        return None

    def get_supergroup_info(
        self, supergroup_id: int
    ) -> Optional[Dict[str, Any]]:
        if supergroup_id in self.supergroups:
            return self.supergroups[supergroup_id]
        self.tg.get_supergroup(supergroup_id)
        return None<|MERGE_RESOLUTION|>--- conflicted
+++ resolved
@@ -317,7 +317,6 @@
     def get_message(self, chat_id: int, msg_id: int) -> Optional[Dict]:
         if msg_id in self.not_found:
             return None
-<<<<<<< HEAD
         with self.lock:
             if index := self.msg_idx[chat_id].get(msg_id):
                 return self.msgs[chat_id][index]
@@ -343,6 +342,7 @@
     def add_message(self, chat_id: int, msg: Dict[str, Any]) -> None:
         with self.lock:
             log.info(f"adding {msg=}")
+            # TODO: do not sort msgs
             self.msgs[chat_id].append(msg)
             self.msgs[chat_id] = sorted(
                 self.msgs[chat_id], key=lambda d: d["id"], reverse=True,
@@ -350,29 +350,6 @@
             self.msg_idx[chat_id] = {
                 msg["id"]: i for i, msg in enumerate(self.msgs[chat_id])
             }
-=======
-        msg_set = self.msg_ids[chat_id]
-        if msg_id not in msg_set:
-            # we are not storing any out of ordres old msgs
-            # just fetching then on demand
-            result = self.tg.get_message(chat_id, msg_id)
-            result.wait()
-            if result.error:
-                self.not_found.add(msg_id)
-                return None
-            return result.update
-        return next(iter(m for m in self.msgs[chat_id] if m["id"] == msg_id))
-
-    def remove_messages(self, chat_id: int, msg_ids: List[int]) -> None:
-        log.info(f"removing msgs {msg_ids=}")
-        # FIXME: potential bottleneck, replace with constan time operation
-        self.msgs[chat_id] = [
-            m for m in self.msgs[chat_id] if m["id"] not in msg_ids
-        ]
-        msg_set = self.msg_ids[chat_id]
-        for msg_id in msg_ids:
-            msg_set.discard(msg_id)
->>>>>>> 07c6ea9b
 
     def update_msg_content_opened(self, chat_id: int, msg_id: int) -> None:
         with self.lock:
