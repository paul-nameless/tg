--- conflicted
+++ resolved
@@ -564,9 +564,6 @@
     if msg.is_text:
         return content["text"]["text"].replace("\n", " ")
 
-<<<<<<< HEAD
-    elif not msg.content_type:
-=======
     _type = content["@type"]
 
     if _type == "messageBasicGroupChatCreate":
@@ -575,7 +572,6 @@
         return "[joined the group]"
 
     if not msg.content_type:
->>>>>>> 73d3e535
         # not implemented
         return f"[{_type}]"
 
