import curses
import logging
from _curses import window  # type: ignore
from datetime import datetime
from typing import Any, Dict, List, Optional, Tuple, Union, cast

from tg import config
from tg.colors import (
    blue,
    bold,
    cyan,
    get_color,
    magenta,
    reverse,
    white,
    yellow,
)
from tg.models import Model, UserModel
from tg.msg import MsgProxy
from tg.tdlib import ChatType, get_chat_type
from tg.utils import emoji_pattern, get_color_by_str, num, truncate_to_len

log = logging.getLogger(__name__)

MAX_KEYBINDING_LENGTH = 5
MULTICHAR_KEYBINDINGS = (
    "dd",
    "sd",
    "sp",
    "sa",
    "sv",
    "bp",
)


class View:
    def __init__(
        self,
        stdscr: window,
        chat_view: "ChatView",
        msg_view: "MsgView",
        status_view: "StatusView",
    ) -> None:
        curses.noecho()
        curses.cbreak()
        stdscr.keypad(True)
        curses.curs_set(0)

        curses.start_color()
        curses.use_default_colors()
        # init white color first to initialize colors correctly
        get_color(white, -1)

        self.stdscr = stdscr
        self.chats = chat_view
        self.msgs = msg_view
        self.status = status_view
        self.max_read = 2048

    def get_keys(self) -> Tuple[int, str]:
        keys = repeat_factor = ""

        for _ in range(MAX_KEYBINDING_LENGTH):
            ch = self.stdscr.getch()
            log.info("raw ch without unctrl: %s", ch)
            try:
                key = curses.unctrl(ch).decode()
            except Exception:
                log.warning("cant uncrtl: %s", ch)
                break
            if key.isdigit():
                repeat_factor += key
                continue
            keys += key
            # if match found or there are not any shortcut matches at all
            if all(
                p == keys or not p.startswith(keys)
                for p in MULTICHAR_KEYBINDINGS
            ):
                break

        return cast(int, num(repeat_factor, default=1)), keys or "UNKNOWN"


class StatusView:
    def __init__(self, stdscr: window) -> None:
        self.h = 1
        self.w = curses.COLS
        self.y = curses.LINES - 1
        self.x = 0
        self.stdscr = stdscr
        self.win = stdscr.subwin(self.h, self.w, self.y, self.x)
        self._refresh = self.win.refresh

    def resize(self, rows: int, cols: int) -> None:
        self.w = cols - 1
        self.y = rows - 1
        self.win.resize(self.h, self.w)
        self.win.mvwin(self.y, self.x)

    def draw(self, msg: Optional[str] = None) -> None:
        self.win.clear()
        if not msg:
            return
        self.win.addstr(0, 0, msg[: self.w])
        self._refresh()

    def get_input(self, msg: str = "") -> str:
        self.draw(msg)
        curses.curs_set(1)

        buff = ""
        while True:
            log.info("here:")
            key = self.win.get_wch(0, min(len(buff) + len(msg), self.w - 1))
            key = ord(key)
            if key == 10:  # return
                break
            elif key == 127:  # del
                if buff:
                    buff = buff[:-1]
            elif key in (7, 27):  # (^G, <esc>) cancel
                buff = ""
                break
            elif chr(key).isprintable():
                buff += chr(key)
            self.win.erase()
            line = (msg + buff)[-(self.w - 1) :]
            self.win.addstr(0, 0, line)

        self.win.clear()
        curses.curs_set(0)
        curses.cbreak()
        curses.noecho()
        return buff


class ChatView:
    def __init__(self, stdscr: window, model: Model) -> None:
        self.stdscr = stdscr
        self.h = 0
        self.w = 0
        self.win = stdscr.subwin(self.h, self.w, 0, 0)
        self._refresh = self.win.refresh
        self.model = model

    def resize(self, rows: int, cols: int, p: float = 0.25) -> None:
        self.h = rows - 1
        self.w = round(cols * p)
        self.win.resize(self.h, self.w)

    def _msg_color(self, is_selected: bool = False) -> int:
        color = get_color(white, -1)
        if is_selected:
            return color | reverse
        return color

    def _unread_color(self, is_selected: bool = False) -> int:
        color = get_color(magenta, -1)
        if is_selected:
            return color | reverse
        return color

    def _chat_attributes(
        self, is_selected: bool, title: str, user: Optional[str]
    ) -> Tuple[int, ...]:
        attrs = (
            get_color(cyan, -1),
            get_color(get_color_by_str(title), -1),
            get_color(get_color_by_str(user or ""), -1),
            self._msg_color(is_selected),
        )
        if is_selected:
            return tuple(attr | reverse for attr in attrs)
        return attrs

    def draw(
        self, current: int, chats: List[Dict[str, Any]], title: str = "Chats"
    ) -> None:
        self.win.erase()
        line = curses.ACS_VLINE  # type: ignore
        width = self.w - 1
        self.win.vline(0, width, line, self.h)
        self.win.addstr(
            0, 0, title.center(width)[:width], get_color(cyan, -1) | bold
        )

        for i, chat in enumerate(chats, 1):
            is_selected = i == current + 1
            date = get_date(chat)
            title = chat["title"]
            offset = 0

            last_msg_sender, last_msg = self._get_last_msg_data(chat)
            sender_label = f" {last_msg_sender}" if last_msg_sender else ""

            for attr, elem in zip(
                self._chat_attributes(is_selected, title, last_msg_sender),
                [f"{date} ", title, sender_label, f" {last_msg}"],
            ):
                if not elem:
                    continue
                item = truncate_to_len(elem, max(0, width - offset))
                if len(item) > 1:
                    self.win.addstr(i, offset, item, attr)
                    offset += len(elem) + sum(
                        map(len, emoji_pattern.findall(elem))
                    )

            if flags := self._get_flags(chat):
                flags_len = len(flags) + sum(
                    map(len, emoji_pattern.findall(flags))
                )
                self.win.addstr(
                    i,
                    max(0, width - flags_len),
                    flags[-width:],
                    self._unread_color(is_selected),
                )

        self._refresh()

    def _get_last_msg_data(
        self, chat: Dict[str, Any]
    ) -> Tuple[Optional[str], Optional[str]]:
        user, last_msg = get_last_msg(chat)
        last_msg = last_msg.replace("\n", " ")
        if user:
            last_msg_sender = _get_user_label(self.model.users, user)
            chat_type = get_chat_type(chat)
            if chat_type and chat_type.is_group(chat_type):
                return last_msg_sender, last_msg

<<<<<<< HEAD
        return None, None
=======
        return None, last_msg
>>>>>>> 91195b5e

    def _get_flags(self, chat: Dict[str, Any]) -> str:
        flags = []

        msg = chat.get("last_message")
        if (
            msg
            and self.model.is_me(msg["sender_user_id"])
            and msg["id"] > chat["last_read_outbox_message_id"]
            and not self.model.is_me(chat["id"])
        ):
            # last msg haven't been seen by recipient
            flags.append("unseen")

        if action_label := _get_action_label(self.model.users, chat["id"]):
            flags.append(action_label)

        if self.model.users.is_online(chat["id"]):
            flags.append("online")

        if chat["is_pinned"]:
            flags.append("pinned")

        if chat["notification_settings"]["mute_for"]:
            flags.append("muted")

        if chat["is_marked_as_unread"]:
            flags.append("unread")
        elif chat["unread_count"]:
            flags.append(str(chat["unread_count"]))

        label = " ".join(config.CHAT_FLAGS.get(flag, flag) for flag in flags)
        if label:
            return f" {label}"
        return label


class MsgView:
    def __init__(self, stdscr: window, model: Model,) -> None:
        self.model = model
        self.stdscr = stdscr
        self.h = 0
        self.w = 0
        self.x = 0
        self.win = self.stdscr.subwin(self.h, self.w, 0, self.x)
        self._refresh = self.win.refresh
        self.states = {
            "messageSendingStateFailed": "failed",
            "messageSendingStatePending": "pending",
        }

    def resize(self, rows: int, cols: int, p: float = 0.5) -> None:
        self.h = rows - 1
        self.w = round(cols * p)
        self.x = cols - self.w
        self.win.resize(self.h, self.w)
        self.win.mvwin(0, self.x)

    def _get_flags(self, msg_proxy: MsgProxy) -> str:
        flags = []
        chat = self.model.chats.chats[self.model.current_chat]

        if msg_proxy.msg_id in self.model.selected[chat["id"]]:
            flags.append("selected")

        if msg_proxy.forward is not None:
            flags.append("forwarded")

        if (
            not self.model.is_me(msg_proxy.sender_id)
            and msg_proxy.msg_id > chat["last_read_inbox_message_id"]
        ):
            flags.append("new")
        elif (
            self.model.is_me(msg_proxy.sender_id)
            and msg_proxy.msg_id > chat["last_read_outbox_message_id"]
        ):
            if not self.model.is_me(chat["id"]):
                flags.append("unseen")
        if state := msg_proxy.msg.get("sending_state"):
            log.info("state: %s", state)
            state_type = state["@type"]
            flags.append(self.states.get(state_type, state_type))
        if msg_proxy.msg["edit_date"]:
            flags.append("edited")

        if not flags:
            return ""
        return " ".join(config.MSG_FLAGS.get(flag, flag) for flag in flags)

    def _format_reply_msg(
        self, chat_id: int, msg: str, reply_to: int, width_limit: int
    ) -> str:
        _msg = self.model.msgs.get_message(chat_id, reply_to)
        if not _msg:
            return msg
        reply_msg = MsgProxy(_msg)
        if reply_msg_content := self._parse_msg(reply_msg):
            reply_msg_content = reply_msg_content.replace("\n", " ")
            reply_sender = _get_user_label(
                self.model.users, reply_msg.sender_id
            )
            sender_name = f" {reply_sender}:" if reply_sender else ""
            reply_line = f">{sender_name} {reply_msg_content}"
            if len(reply_line) >= width_limit:
                reply_line = f"{reply_line[:width_limit - 4]}..."
            msg = f"{reply_line}\n{msg}"
        return msg

    def _format_url(self, msg_proxy: MsgProxy) -> str:
        if not msg_proxy.is_text or "web_page" not in msg_proxy.msg["content"]:
            return ""
        web = msg_proxy.msg["content"]["web_page"]
        name = web["site_name"]
        title = web["title"]
        description = web["description"].replace("\n", "")
        url = f"\n | {name}: {title}"
        if description:
            url += f"\n | {description}"
        return url

    def _format_msg(
        self, msg_proxy: MsgProxy, user_id_item: int, width_limit: int
    ) -> str:
        msg = self._parse_msg(msg_proxy)
        msg = msg.replace("\n", " ")
        if caption := msg_proxy.caption:
            msg += "\n" + caption.replace("\n", " ")
        msg += self._format_url(msg_proxy)
        if reply_to := msg_proxy.reply_msg_id:
            msg = self._format_reply_msg(
                msg_proxy.chat_id, msg, reply_to, width_limit
            )
        return msg

    def _collect_msgs_to_draw(
        self,
        current_msg_idx: int,
        msgs: List[Tuple[int, Dict[str, Any]]],
        min_msg_padding: int,
    ) -> List[Tuple[Tuple[str, ...], bool, int]]:
        """
        Tries to collect list of messages that will satisfy `min_msg_padding`
        theshold. Long messages could prevent other messages from displaying on
        the screen. In order to prevent scenario when *selected* message moved
        out from the visible area of the screen by some long messages, this
        function will remove message one by one from the start until selected
        message could be visible on the screen.
        """
        selected_item_idx: Optional[int] = None
        collected_items: List[Tuple[Tuple[str, ...], bool, int]] = []
        for ignore_before in range(len(msgs)):
            if selected_item_idx is not None:
                break
            collected_items = []
            line_num = self.h
            for msg_idx, msg_item in msgs[ignore_before:]:
                is_selected_msg = current_msg_idx == msg_idx
                msg_proxy = MsgProxy(msg_item)
                dt = msg_proxy.date.strftime("%H:%M:%S")
                user_id_item = msg_proxy.sender_id

                user_id = _get_user_label(self.model.users, user_id_item)
                flags = self._get_flags(msg_proxy)
                if user_id and flags:
                    # if not channel add space between name and flags
                    flags = " " + flags
                label_elements = f" {dt} ", user_id, flags
                label_len = sum(len(e) for e in label_elements)

                msg = self._format_msg(
                    msg_proxy, user_id_item, width_limit=self.w - label_len - 1
                )
                elements = *label_elements, f" {msg}"
                needed_lines = 0
                for i, msg_line in enumerate(msg.split("\n")):
                    # count wide character utf-8 symbols that take > 1 bytes to
                    # print it causes invalid offset
                    emojies_count = sum(
                        map(len, emoji_pattern.findall(msg_line))
                    )
                    line_len = len(msg_line) + emojies_count
                    # first line cotains msg lable, e.g user name, date
                    if i == 0:
                        line_len += label_len

                    needed_lines += (line_len // self.w) + 1

                line_num -= needed_lines
                if line_num < 0:
                    tail_lines = needed_lines + line_num - 1
                    # try preview long message that did fit in the screen
                    if tail_lines > 0 and not is_selected_msg:
                        limit = self.w * tail_lines
                        tail_chatacters = len(msg) - limit - 3
                        elements = (
                            "",
                            "",
                            "",
                            f" ...{msg[tail_chatacters:]}",
                        )
                        collected_items.append((elements, is_selected_msg, 0))
                    break
                collected_items.append((elements, is_selected_msg, line_num))
                if is_selected_msg:
                    selected_item_idx = len(collected_items) - 1
            if (
                # ignore first and last msg
                selected_item_idx not in (0, len(msgs) - 1, None)
                and selected_item_idx is not None
                and len(collected_items) - 1 - selected_item_idx
                < min_msg_padding
            ):
                selected_item_idx = None

        return collected_items

    def draw(
        self,
        current_msg_idx: int,
        msgs: List[Tuple[int, Dict[str, Any]]],
        min_msg_padding: int,
        chat: Dict[str, Any],
    ) -> None:
        self.win.erase()
        msgs_to_draw = self._collect_msgs_to_draw(
            current_msg_idx, msgs, min_msg_padding
        )

        if not msgs_to_draw:
            log.error("Can't collect message for drawing!")

        for elements, selected, line_num in msgs_to_draw:
            column = 0
            user = elements[1]
            for attr, elem in zip(
                self._msg_attributes(selected, user), elements
            ):
                if not elem:
                    continue
                lines = (column + len(elem)) // self.w
                last_line = self.h == line_num + lines
                # work around agaist curses behaviour, when you cant write
                # char to the lower right coner of the window
                # see https://stackoverflow.com/questions/21594778/how-to-fill-to-lower-right-corner-in-python-curses/27517397#27517397
                if last_line:
                    start, stop = 0, self.w - column
                    for i in range(lines):
                        # insstr does not wraps long strings
                        self.win.insstr(
                            line_num + i,
                            column if not i else 0,
                            elem[start:stop],
                            attr,
                        )
                        start, stop = stop, stop + self.w
                else:
                    self.win.addstr(line_num, column, elem, attr)
                column += len(elem)

        self.win.addstr(
            0, 0, self._msg_title(chat), get_color(cyan, -1) | bold
        )
        self._refresh()

    def _msg_title(self, chat: Dict[str, Any]) -> str:
        chat_type = get_chat_type(chat)
        status = ""

        if action_label := _get_action_label(self.model.users, chat["id"]):
            status = action_label
        elif chat_type == ChatType.chatTypePrivate:
            status = self.model.users.get_status(chat["id"])
        elif chat_type == ChatType.chatTypeBasicGroup:
            if group := self.model.users.get_group_info(
                chat["type"]["basic_group_id"]
            ):
                status = f"{group['member_count']} members"
        elif chat_type == ChatType.chatTypeSupergroup:
            if supergroup := self.model.users.get_supergroup_info(
                chat["type"]["supergroup_id"]
            ):
                status = f"{supergroup['member_count']} members"
        elif chat_type == ChatType.channel:
            if supergroup := self.model.users.get_supergroup_info(
                chat["type"]["supergroup_id"]
            ):
                status = f"{supergroup['member_count']} subscribers"

        return f"{chat['title']}: {status}".center(self.w)[: self.w]

    def _msg_attributes(self, is_selected: bool, user: str) -> Tuple[int, ...]:
        attrs = (
            get_color(cyan, -1),
            get_color(get_color_by_str(user), -1),
            get_color(yellow, -1),
            get_color(white, -1),
        )

        if is_selected:
            return tuple(attr | reverse for attr in attrs)
        return attrs

    def _parse_msg(self, msg: MsgProxy) -> str:
        if msg.is_message:
            return parse_content(msg["content"])
        log.debug("Unknown message type: %s", msg)
        return "unknown msg type: " + str(msg["content"])


def get_last_msg(chat: Dict[str, Any]) -> Tuple[Optional[int], str]:
    last_msg = chat.get("last_message")
    if not last_msg:
        return None, "<No messages yet>"
    content = last_msg["content"]
    return last_msg["sender_user_id"], parse_content(content)


def get_date(chat: Dict[str, Any]) -> str:
    last_msg = chat.get("last_message")
    if not last_msg:
        return "<NA>"
    dt = datetime.fromtimestamp(last_msg["date"])
    if datetime.today().date() == dt.date():
        return dt.strftime("%H:%M")
    return dt.strftime("%d %b %y")


def parse_content(content: Dict[str, Any]) -> str:
    msg = MsgProxy({"content": content})
    if msg.is_text:
        return content["text"]["text"]

    if not msg.content_type:
        # not implemented
        _type = content["@type"]
        return f"[{_type}]"

    fields = dict(
        name=msg.file_name,
        download=get_download(msg.local, msg.size),
        size=msg.human_size,
        duration=msg.duration,
        listened=format_bool(msg.is_listened),
        viewed=format_bool(msg.is_viewed),
    )
    info = ", ".join(f"{k}={v}" for k, v in fields.items() if v)

    return f"[{msg.content_type}: {info}]"


def format_bool(value: Optional[bool]) -> Optional[str]:
    if value is None:
        return None
    return "yes" if value else "no"


def get_download(local: Dict[str, Union[str, bool, int]], size: int) -> str:
    if local["is_downloading_completed"]:
        return "yes"
    elif local["is_downloading_active"]:
        d = int(local["downloaded_size"])
        percent = int(d * 100 / size)
        return f"{percent}%"
    return "no"


def _get_user_label(users: UserModel, user_id: int) -> str:
    if user_id == 0:
        return ""
    user = users.get_user(user_id)
    if user["first_name"] and user["last_name"]:
        return f'{user["first_name"]} {user["last_name"]}'[:20]

    if user["first_name"]:
        return f'{user["first_name"]}'[:20]

    if user.get("username"):
        return "@" + user["username"]
    return "Unknown?"


def _get_action_label(users: UserModel, chat_id: int) -> Optional[str]:
    actioner, action = users.get_user_action(chat_id)
    if actioner and action:
        user_label = _get_user_label(users, actioner)
        return f"{user_label} is {action}..."
    return None<|MERGE_RESOLUTION|>--- conflicted
+++ resolved
@@ -231,11 +231,7 @@
             if chat_type and chat_type.is_group(chat_type):
                 return last_msg_sender, last_msg
 
-<<<<<<< HEAD
-        return None, None
-=======
         return None, last_msg
->>>>>>> 91195b5e
 
     def _get_flags(self, chat: Dict[str, Any]) -> str:
         flags = []
