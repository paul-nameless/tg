import curses
import logging
import os
import shlex
from datetime import datetime
from functools import partial, wraps
from queue import Queue
from tempfile import NamedTemporaryFile
from typing import Any, Callable, Dict, List, Optional

from telegram.utils import AsyncResult

from tg import config
from tg.models import Model
from tg.msg import MsgProxy
from tg.tdlib import ChatAction, Tdlib
from tg.utils import (
    get_duration,
    get_mime,
    get_video_resolution,
    get_waveform,
    is_no,
    is_yes,
    notify,
    suspend,
)
from tg.views import View, get_user_label

log = logging.getLogger(__name__)

# start scrolling to next page when number of the msgs left is less than value.
# note, that setting high values could lead to situations when long msgs will
# be removed from the display in order to achive scroll threshold. this could
# cause blan areas on the msg display screen
MSGS_LEFT_SCROLL_THRESHOLD = 2
REPLY_MSG_PREFIX = "# >"
HandlerType = Callable[[Any], Optional[str]]

chat_handler: Dict[str, HandlerType] = {}
msg_handler: Dict[str, HandlerType] = {}


def bind(
    binding: Dict[str, HandlerType],
    keys: List[str],
    repeat_factor: bool = False,
) -> Callable:
    """bind handlers to given keys"""

    def decorator(fun: Callable) -> HandlerType:
        @wraps(fun)
        def wrapper(*args: Any, **kwargs: Any) -> Any:
            return fun(*args, **kwargs)

        @wraps(fun)
        def _no_repeat_factor(self: "Controller", _: bool) -> Any:
            return fun(self)

        for key in keys:
            assert (
                key not in binding
            ), f"Key {key} already binded to {binding[key]}"
            binding[key] = fun if repeat_factor else _no_repeat_factor

        return wrapper

    return decorator


class Controller:
    def __init__(self, model: Model, view: View, tg: Tdlib) -> None:
        self.model = model
        self.view = view
        self.queue: Queue = Queue()
        self.is_running = True
        self.tg = tg
        self.chat_size = 0.5

    @bind(msg_handler, ["o"])
    def open_url(self) -> None:
        msg = MsgProxy(self.model.current_msg)
        if not msg.is_text:
            self.present_error("Does not contain urls")
            return
        text = msg["content"]["text"]["text"]
        urls = []
        for entity in msg["content"]["text"]["entities"]:
            if entity["type"]["@type"] != "textEntityTypeUrl":
                continue
            offset = entity["offset"]
            length = entity["length"]
            url = text[offset : offset + length]
            urls.append(url)
        if not urls:
            self.present_error("No url to open")
            return
        if len(urls) == 1:
            with suspend(self.view) as s:
                s.call(config.DEFAULT_OPEN.format(file_path=shlex.quote(url)))
            return
        with suspend(self.view) as s:
            s.run_with_input(config.URL_VIEW, "\n".join(urls))

    @staticmethod
    def format_help(bindings: Dict[str, HandlerType]) -> str:
        return "\n".join(
            f"{key}\t{fun.__name__}\t{fun.__doc__ or ''}"
            for key, fun in sorted(bindings.items())
        )

    @bind(chat_handler, ["?"])
    def show_chat_help(self) -> None:
        _help = self.format_help(chat_handler)
        with suspend(self.view) as s:
            s.run_with_input(config.VIEW_TEXT_CMD, _help)

    @bind(msg_handler, ["?"])
    def show_msg_help(self) -> None:
        _help = self.format_help(msg_handler)
        with suspend(self.view) as s:
            s.run_with_input(config.VIEW_TEXT_CMD, _help)

    @bind(chat_handler, ["bp"])
    @bind(msg_handler, ["bp"])
    def breakpoint(self) -> None:
        with suspend(self.view):
            breakpoint()

    @bind(chat_handler, ["q"])
    @bind(msg_handler, ["q"])
    def quit(self) -> str:
        return "QUIT"

    @bind(msg_handler, ["h", "^D"])
    def back(self) -> str:
        return "BACK"

    @bind(msg_handler, ["m"])
    def jump_to_reply_msg(self) -> None:
        chat_id = self.model.chats.id_by_index(self.model.current_chat)
        if not chat_id:
            return
        msg = MsgProxy(self.model.current_msg)
        if not msg.reply_msg_id:
            return self.present_error("This msg does not reply")
        if not self.model.msgs.jump_to_msg_by_id(chat_id, msg.reply_msg_id):
            return self.present_error(
                "Can't jump to reply msg: it's not preloaded or deleted"
            )
        return self.render_msgs()

    @bind(msg_handler, ["p"])
    def forward_msgs(self) -> None:
        """Paste yanked msgs"""
        if not self.model.forward_msgs():
            self.present_error("Can't forward msg(s)")
            return
        self.present_info("Forwarded msg(s)")

    @bind(msg_handler, ["y"])
    def yank_msgs(self) -> None:
        """Copy msgs to clipboard and internal buffer to forward"""
        chat_id = self.model.chats.id_by_index(self.model.current_chat)
        if not chat_id:
            return
        msg_ids = self.model.selected[chat_id]
        if not msg_ids:
            msg = self.model.current_msg
            msg_ids = [msg["id"]]
        self.model.copied_msgs = (chat_id, msg_ids)
        self.discard_selected_msgs()
        self.model.copy_msgs_text()
        self.present_info(f"Copied {len(msg_ids)} msg(s)")

    def _toggle_select_msg(self) -> None:
        chat_id = self.model.chats.id_by_index(self.model.current_chat)
        if not chat_id:
            return
        msg = MsgProxy(self.model.current_msg)

        if msg.msg_id in self.model.selected[chat_id]:
            self.model.selected[chat_id].remove(msg.msg_id)
        else:
            self.model.selected[chat_id].append(msg.msg_id)

    @bind(msg_handler, [" "])
    def toggle_select_msg_down(self) -> None:
        """Select and jump to next msg with <space>"""
        self._toggle_select_msg()
        self.model.next_msg()
        self.render_msgs()

    @bind(msg_handler, ["^@"])
    def toggle_select_msg_up(self) -> None:
        """Select and jump to previous msg with ctrl+<space>"""
        self._toggle_select_msg()
        self.model.prev_msg()
        self.render_msgs()

    @bind(msg_handler, ["^G", "^["])
    def discard_selected_msgs(self) -> None:
        chat_id = self.model.chats.id_by_index(self.model.current_chat)
        if not chat_id:
            return
        self.model.selected[chat_id] = []
        self.render_msgs()
        self.present_info("Discarded selected messages")

    @bind(msg_handler, ["G"])
    def bottom_msg(self) -> None:
        if self.model.jump_bottom():
            self.render_msgs()

    @bind(msg_handler, ["j", "^B", "^N"], repeat_factor=True)
    def next_msg(self, repeat_factor: int = 1) -> None:
        if self.model.next_msg(repeat_factor):
            self.render_msgs()

    @bind(msg_handler, ["J"])
    def jump_10_msgs_down(self) -> None:
        self.next_msg(10)

    @bind(msg_handler, ["k", "^C", "^P"], repeat_factor=True)
    def prev_msg(self, repeat_factor: int = 1) -> None:
        if self.model.prev_msg(repeat_factor):
            self.render_msgs()

    @bind(msg_handler, ["K"])
    def jump_10_msgs_up(self) -> None:
        self.prev_msg(10)

    @bind(msg_handler, ["r"])
    def reply_message(self) -> None:
        if not self.can_send_msg():
            self.present_info("Can't send msg in this chat")
            return
        chat_id = self.model.current_chat_id
        if chat_id is None:
            return
        reply_to_msg = self.model.current_msg_id
        if msg := self.view.status.get_input():
            self.tg.reply_message(chat_id, reply_to_msg, msg)
            self.present_info("Message reply sent")
        else:
            self.present_info("Message reply wasn't sent")

    @bind(msg_handler, ["R"])
    def reply_with_long_message(self) -> None:
        if not self.can_send_msg():
            self.present_info("Can't send msg in this chat")
            return
        chat_id = self.model.current_chat_id
        if chat_id is None:
            return
        reply_to_msg = self.model.current_msg_id
        msg = MsgProxy(self.model.current_msg)
        with NamedTemporaryFile("w+", suffix=".txt") as f, suspend(
            self.view
        ) as s:
            f.write(insert_replied_msg(msg))
            f.seek(0)
            s.call(config.LONG_MSG_CMD.format(file_path=shlex.quote(f.name)))
            with open(f.name) as f:
                if replied_msg := strip_replied_msg(f.read().strip()):
                    self.tg.reply_message(chat_id, reply_to_msg, replied_msg)
                    self.present_info("Message sent")
                else:
                    self.present_info("Message wasn't sent")

    @bind(msg_handler, ["a", "i"])
    def write_short_msg(self) -> None:
        chat_id = self.model.chats.id_by_index(self.model.current_chat)
        if not self.can_send_msg() or chat_id is None:
            self.present_info("Can't send msg in this chat")
            return
        self.tg.send_chat_action(chat_id, ChatAction.chatActionTyping)
        if msg := self.view.status.get_input():
            self.model.send_message(text=msg)
            self.present_info("Message sent")
        else:
            self.tg.send_chat_action(chat_id, ChatAction.chatActionCancel)
            self.present_info("Message wasn't sent")

    @bind(msg_handler, ["A", "I"])
    def write_long_msg(self) -> None:
        chat_id = self.model.chats.id_by_index(self.model.current_chat)
        if not self.can_send_msg() or chat_id is None:
            self.present_info("Can't send msg in this chat")
            return
        with NamedTemporaryFile("r+", suffix=".txt") as f, suspend(
            self.view
        ) as s:
            self.tg.send_chat_action(chat_id, ChatAction.chatActionTyping)
            s.call(config.LONG_MSG_CMD.format(file_path=shlex.quote(f.name)))
            with open(f.name) as f:
                if msg := f.read().strip():
                    self.model.send_message(text=msg)
                    self.present_info("Message sent")
                else:
                    self.tg.send_chat_action(
                        chat_id, ChatAction.chatActionCancel
                    )
                    self.present_info("Message wasn't sent")

    @bind(msg_handler, ["dd"])
    def delete_msgs(self) -> None:
        is_deleted = self.model.delete_msgs()
        self.discard_selected_msgs()
        if not is_deleted:
            self.present_error("Can't delete msg(s)")
            return
        self.present_info("Message deleted")

    @bind(msg_handler, ["S"])
    def choose_and_send_file(self) -> None:
        """Call file picker and send chosen file based on mimetype"""
        chat_id = self.model.chats.id_by_index(self.model.current_chat)
        file_path = None
        if not chat_id:
            return self.present_error("No chat selected")
        try:
            with NamedTemporaryFile("w") as f, suspend(self.view) as s:
                s.call(config.FILE_PICKER_CMD.format(file_path=f.name))
                with open(f.name) as f:
                    file_path = f.read().strip()
        except FileNotFoundError:
            pass
        if not file_path or not os.path.isfile(file_path):
            return self.present_error("No file was selected")
        mime_map = {
            "image": self.tg.send_photo,
            "audio": self.tg.send_audio,
            "video": self._send_video,
        }
        mime = get_mime(file_path)
        if mime in ("image", "video"):
            resp = self.view.status.get_input(
                f"Upload <{file_path}> compressed?[Y/n]"
            )
            self.render_status()
            if not is_yes(resp):
                mime = ""

        fun = mime_map.get(mime, self.tg.send_doc)
        fun(file_path, chat_id)

    @bind(msg_handler, ["sd"])
    def send_document(self) -> None:
        """Enter file path and send uncompressed"""
        self.send_file(self.tg.send_doc)

    @bind(msg_handler, ["sp"])
    def send_picture(self) -> None:
        """Enter file path and send compressed image"""
        self.send_file(self.tg.send_photo)

    @bind(msg_handler, ["sa"])
    def send_audio(self) -> None:
        """Enter file path and send as audio"""
        self.send_file(self.tg.send_audio)

    @bind(msg_handler, ["sv"])
    def send_video(self) -> None:
        """Enter file path and send compressed video"""
        file_path = self.view.status.get_input()
        if not file_path or not os.path.isfile(file_path):
            return
        chat_id = self.model.chats.id_by_index(self.model.current_chat)
        if not chat_id:
            return
        self._send_video(file_path, chat_id)

    def _send_video(self, file_path: str, chat_id: int) -> None:
        width, height = get_video_resolution(file_path)
        duration = get_duration(file_path)
        self.tg.send_video(file_path, chat_id, width, height, duration)

    def send_file(
        self, send_file_fun: Callable[[str, int], AsyncResult],
    ) -> None:
        _input = self.view.status.get_input()
        if _input is None:
            return
        file_path = os.path.expanduser(_input)
        if not file_path or not os.path.isfile(file_path):
            return self.present_info("Given path to file does not exist")

        if chat_id := self.model.chats.id_by_index(self.model.current_chat):
            send_file_fun(file_path, chat_id)
            self.present_info("File sent")

    @bind(msg_handler, ["v"])
    def record_voice(self) -> None:
        file_path = f"/tmp/voice-{datetime.now()}.oga"
        with suspend(self.view) as s:
            s.call(
                config.VOICE_RECORD_CMD.format(
                    file_path=shlex.quote(file_path)
                )
            )
        resp = self.view.status.get_input(
            f"Do you want to send recording: {file_path}? [Y/n]"
        )
        if not is_yes(resp):
            self.present_info("Voice message discarded")
            return

        if not os.path.isfile(file_path):
            self.present_info(f"Can't load recording file {file_path}")
            return

        chat_id = self.model.chats.id_by_index(self.model.current_chat)
        if not chat_id:
            return
        duration = get_duration(file_path)
        waveform = get_waveform(file_path)
        self.tg.send_voice(file_path, chat_id, duration, waveform)
        self.present_info(f"Sent voice msg: {file_path}")

    @bind(msg_handler, ["D"])
    def download_current_file(self) -> None:
        msg = MsgProxy(self.model.current_msg)
        log.debug("Downloading msg: %s", msg.msg)
        file_id = msg.file_id
        if not file_id:
            self.present_info("File can't be downloaded")
            return
        self.download(file_id, msg["chat_id"], msg["id"])
        self.present_info("File started downloading")

    def download(self, file_id: int, chat_id: int, msg_id: int) -> None:
        log.info("Downloading file: file_id=%s", file_id)
        self.model.downloads[file_id] = (chat_id, msg_id)
        self.tg.download_file(file_id=file_id)
        log.info("Downloaded: file_id=%s", file_id)

    def can_send_msg(self) -> bool:
        chat = self.model.chats.chats[self.model.current_chat]
        return chat["permissions"]["can_send_messages"]

    def _open_msg(self, msg: MsgProxy, cmd: str = None) -> None:
        if msg.is_text:
            with NamedTemporaryFile("w", suffix=".txt") as f:
                f.write(msg.text_content)
                f.flush()
                with suspend(self.view) as s:
                    s.open_file(f.name, cmd)
            return

        path = msg.local_path
        if not path:
            self.present_info("File should be downloaded first")
            return
        chat_id = self.model.chats.id_by_index(self.model.current_chat)
        if not chat_id:
            return
        self.tg.open_message_content(chat_id, msg.msg_id)
        with suspend(self.view) as s:
            s.open_file(path, cmd)

    @bind(msg_handler, ["!"])
    def open_msg_with_cmd(self) -> None:
        """Open msg or file with cmd: less %s"""
        msg = MsgProxy(self.model.current_msg)
        cmd = self.view.status.get_input()
        if not cmd:
            return
        if "%s" not in cmd:
            return self.present_error(
                "command should contain <%s> which will be replaced by file path"
            )
        return self._open_msg(msg, cmd)

    @bind(msg_handler, ["l", "^J"])
    def open_current_msg(self) -> None:
        """Open msg or file with cmd in mailcap"""
        msg = MsgProxy(self.model.current_msg)
        self._open_msg(msg)

    @bind(msg_handler, ["e"])
    def edit_msg(self) -> None:
        msg = MsgProxy(self.model.current_msg)
        log.info("Editing msg: %s", msg.msg)
        if not self.model.is_me(msg.sender_id):
            return self.present_error("You can edit only your messages!")
        if not msg.is_text:
            return self.present_error("You can edit text messages only!")
        if not msg.can_be_edited:
            return self.present_error("Meessage can't be edited!")

        with NamedTemporaryFile("r+", suffix=".txt") as f, suspend(
            self.view
        ) as s:
            f.write(msg.text_content)
            f.flush()
            s.call(f"{config.EDITOR} {f.name}")
            with open(f.name) as f:
                if text := f.read().strip():
                    self.model.edit_message(text=text)
                    self.present_info("Message edited")

<<<<<<< HEAD
    @bind(chat_handler, ["dd"])
    def leave_chat(self) -> None:
        """Leave group or cloase private, secret chat"""
        # can_be_deleted_only_for_self
        # can_be_deleted_for_all_users
        chat = self.model.chats.chats[self.model.current_chat]
        resp = self.view.status.get_input(
            "Are you sure you want to delete the chat?[y/N]"
        )
        if resp is None or is_no(resp):
            return self.present_info("Not deleting chat")

        is_revoke = False
        if chat["can_be_deleted_for_all_users"]:
            resp = self.view.status.get_input("Deleting for all users?[y/N]")
            if resp is None:
                return self.present_info("Not deleting chat")
            self.render_status()
            is_revoke = is_no(resp)

        self.tg.delete_chat_history(
            chat["id"], remove_from_chat_list=True, revoke=is_revoke
        )
        self.present_info("Chat was deleted")
=======
    @bind(chat_handler, ["n"])
    def next_found_chat(self) -> None:
        """Go to next found chat"""
        if self.model.set_current_chat_by_id(
            self.model.chats.next_found_chat()
        ):
            self.render()

    @bind(chat_handler, ["N"])
    def prev_found_chat(self) -> None:
        """Go to previous found chat"""
        if self.model.set_current_chat_by_id(
            self.model.chats.next_found_chat(True)
        ):
            self.render()

    @bind(chat_handler, ["/"])
    def search_contacts(self) -> None:
        """Search contacts and set jumps to it if found"""
        msg = self.view.status.get_input(prefix="/")
        if not msg:
            return self.present_info("Search discarded")

        rv = self.tg.search_contacts(msg)
        chat_ids = rv.update["chat_ids"]
        if not chat_ids:
            return self.present_info("Chat not found")

        chat_id = chat_ids[0]
        if chat_id not in self.model.chats.chat_ids:
            self.present_info("Chat not loaded")
            return

        self.model.chats.found_chats = chat_ids

        if self.model.set_current_chat_by_id(chat_id):
            self.render()
>>>>>>> fbc3e5d0

    @bind(chat_handler, ["c"])
    def view_contacts(self) -> None:
        contacts = self.model.users.get_contacts()
        if contacts is None:
            return self.present_error("Can't get contacts")

        total = contacts["total_count"]
        users = []
        for user_id in contacts["user_ids"]:
            user_name = get_user_label(self.model.users, user_id)
            status = self.model.users.get_status(user_id)
            order = self.model.users.get_user_status_order(user_id)
            users.append((user_name, status, order))

        _, cols = self.view.stdscr.getmaxyx()
        limit = min(
            int(cols / 2), max(len(user_name) for user_name, *_ in users)
        )
        users_out = "\n".join(
            f"{user_name:<{limit}} | {status}"
            for user_name, status, _ in sorted(users, key=lambda it: it[2])
        )
        with suspend(self.view) as s:
            s.run_with_input(
                config.VIEW_TEXT_CMD, f"{total} users:\n" + users_out
            )

    @bind(chat_handler, ["l", "^J", "^E"])
    def handle_msgs(self) -> Optional[str]:
        rc = self.handle(msg_handler, 0.2)
        if rc == "QUIT":
            return rc
        self.chat_size = 0.5
        self.resize()

    @bind(chat_handler, ["g"])
    def top_chat(self) -> None:
        if self.model.first_chat():
            self.render()

    @bind(chat_handler, ["j", "^B", "^N"], repeat_factor=True)
    @bind(msg_handler, ["]"])
    def next_chat(self, repeat_factor: int = 1) -> None:
        if self.model.next_chat(repeat_factor):
            self.render()

    @bind(chat_handler, ["k", "^C", "^P"], repeat_factor=True)
    @bind(msg_handler, ["["])
    def prev_chat(self, repeat_factor: int = 1) -> None:
        if self.model.prev_chat(repeat_factor):
            self.render()

    @bind(chat_handler, ["J"])
    def jump_10_chats_down(self) -> None:
        self.next_chat(10)

    @bind(chat_handler, ["K"])
    def jump_10_chats_up(self) -> None:
        self.prev_chat(10)

    @bind(chat_handler, ["u"])
    def toggle_unread(self) -> None:
        chat = self.model.chats.chats[self.model.current_chat]
        chat_id = chat["id"]
        toggle = not chat["is_marked_as_unread"]
        self.tg.toggle_chat_is_marked_as_unread(chat_id, toggle)
        self.render()

    @bind(chat_handler, ["r"])
    def read_msgs(self) -> None:
        chat = self.model.chats.chats[self.model.current_chat]
        chat_id = chat["id"]
        msg_id = chat["last_message"]["id"]
        self.tg.view_messages(chat_id, [msg_id])
        self.render()

    @bind(chat_handler, ["m"])
    def toggle_mute(self) -> None:
        # TODO: if it's msg to yourself, do not change its
        # notification setting, because we can't by documentation,
        # instead write about it in status
        chat = self.model.chats.chats[self.model.current_chat]
        chat_id = chat["id"]
        if self.model.is_me(chat_id):
            self.present_error("You can't mute Saved Messages")
            return
        notification_settings = chat["notification_settings"]
        if notification_settings["mute_for"]:
            notification_settings["mute_for"] = 0
        else:
            notification_settings["mute_for"] = 2147483647
        self.tg.set_chat_nottification_settings(chat_id, notification_settings)
        self.render()

    @bind(chat_handler, ["p"])
    def toggle_pin(self) -> None:
        chat = self.model.chats.chats[self.model.current_chat]
        chat_id = chat["id"]
        toggle = not chat["is_pinned"]
        self.tg.toggle_chat_is_pinned(chat_id, toggle)
        self.render()

    def run(self) -> None:
        try:
            self.handle(chat_handler, 0.5)
            self.queue.put(self.close)
        except Exception:
            log.exception("Error happened in main loop")

    def close(self) -> None:
        self.is_running = False

    def handle(self, handlers: Dict[str, HandlerType], size: float) -> str:
        self.chat_size = size
        self.resize()

        while True:
            try:
                repeat_factor, keys = self.view.get_keys()
                fun = handlers.get(keys, lambda *_: None)
                res = fun(self, repeat_factor)  # type: ignore
                if res == "QUIT":
                    return res
                elif res == "BACK":
                    return res
            except Exception:
                log.exception("Error happend in key handle loop")

    def resize_handler(self, signum: int, frame: Any) -> None:
        curses.endwin()
        self.view.stdscr.refresh()
        self.resize()

    def resize(self) -> None:
        self.queue.put(self._resize)

    def _resize(self) -> None:
        rows, cols = self.view.stdscr.getmaxyx()
        # If we didn't clear the screen before doing this,
        # the original window contents would remain on the screen
        # and we would see the window text twice.
        self.view.stdscr.erase()
        self.view.stdscr.noutrefresh()

        self.view.chats.resize(rows, cols, self.chat_size)
        self.view.msgs.resize(rows, cols, 1 - self.chat_size)
        self.view.status.resize(rows, cols)
        self.render()

    def draw(self) -> None:
        while self.is_running:
            try:
                log.info("Queue size: %d", self.queue.qsize())
                fun = self.queue.get()
                fun()
            except Exception:
                log.exception("Error happened in draw loop")

    def present_error(self, msg: str) -> None:
        return self.update_status("Error", msg)

    def present_info(self, msg: str) -> None:
        return self.update_status("Info", msg)

    def update_status(self, level: str, msg: str) -> None:
        self.queue.put(partial(self._update_status, level, msg))

    def _update_status(self, level: str, msg: str) -> None:
        self.view.status.draw(f"{level}: {msg}")

    def render(self) -> None:
        self.queue.put(self._render)

    def _render(self) -> None:
        self._render_chats()
        self._render_msgs()

    def render_status(self) -> None:
        self.view.status.draw()

    def render_chats(self) -> None:
        self.queue.put(self._render_chats)

    def _render_chats(self) -> None:
        page_size = self.view.chats.h - 1
        chats = self.model.get_chats(
            self.model.current_chat, page_size, MSGS_LEFT_SCROLL_THRESHOLD
        )
        selected_chat = min(
            self.model.current_chat, page_size - MSGS_LEFT_SCROLL_THRESHOLD
        )
        self.view.chats.draw(selected_chat, chats, self.model.chats.title)

    def render_msgs(self) -> None:
        self.queue.put(self._render_msgs)

    def _render_msgs(self) -> None:
        current_msg_idx = self.model.get_current_chat_msg_idx()
        if current_msg_idx is None:
            return
        msgs = self.model.fetch_msgs(
            current_position=current_msg_idx,
            page_size=self.view.msgs.h - 1,
            msgs_left_scroll_threshold=MSGS_LEFT_SCROLL_THRESHOLD,
        )
        chat = self.model.chats.chats[self.model.current_chat]
        self.view.msgs.draw(
            current_msg_idx, msgs, MSGS_LEFT_SCROLL_THRESHOLD, chat
        )

    def notify_for_message(self, chat_id: int, msg: MsgProxy) -> None:
        # do not notify, if muted
        # TODO: optimize
        for chat in self.model.chats.chats:
            if chat_id == chat["id"]:
                break
        else:
            # chat not found, do not notify
            return

        # TODO: handle cases when all chats muted on global level
        if chat["notification_settings"]["mute_for"]:
            return

        # notify
        if self.model.is_me(msg["sender_user_id"]):
            return
        user = self.model.users.get_user(msg.sender_id)
        name = f"{user['first_name']} {user['last_name']}"

        if text := msg.text_content if msg.is_text else msg.content_type:
            notify(text, title=name)

    def refresh_current_chat(self, current_chat_id: Optional[int]) -> None:
        if current_chat_id is None:
            return
        # TODO: we can create <index> for chats, it's faster than sqlite anyway
        # though need to make sure that creatinng index is atomic operation
        # requires locks for read, until index and chats will be the same
        for i, chat in enumerate(self.model.chats.chats):
            if chat["id"] == current_chat_id:
                self.model.current_chat = i
                break
        self.render()


def insert_replied_msg(msg: MsgProxy) -> str:
    text = msg.text_content if msg.is_text else msg.content_type
    if not text:
        return ""
    return (
        "\n".join([f"{REPLY_MSG_PREFIX} {line}" for line in text.split("\n")])
        # adding line with whitespace so text editor could start editing from last line
        + "\n "
    )


def strip_replied_msg(msg: str) -> str:
    return "\n".join(
        [
            line
            for line in msg.split("\n")
            if not line.startswith(REPLY_MSG_PREFIX)
        ]
    )<|MERGE_RESOLUTION|>--- conflicted
+++ resolved
@@ -9,7 +9,6 @@
 from typing import Any, Callable, Dict, List, Optional
 
 from telegram.utils import AsyncResult
-
 from tg import config
 from tg.models import Model
 from tg.msg import MsgProxy
@@ -499,7 +498,6 @@
                     self.model.edit_message(text=text)
                     self.present_info("Message edited")
 
-<<<<<<< HEAD
     @bind(chat_handler, ["dd"])
     def leave_chat(self) -> None:
         """Leave group or cloase private, secret chat"""
@@ -524,7 +522,7 @@
             chat["id"], remove_from_chat_list=True, revoke=is_revoke
         )
         self.present_info("Chat was deleted")
-=======
+
     @bind(chat_handler, ["n"])
     def next_found_chat(self) -> None:
         """Go to next found chat"""
@@ -562,7 +560,6 @@
 
         if self.model.set_current_chat_by_id(chat_id):
             self.render()
->>>>>>> fbc3e5d0
 
     @bind(chat_handler, ["c"])
     def view_contacts(self) -> None:
