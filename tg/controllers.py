import curses
import logging
import os
import shlex
import threading
from datetime import datetime
from functools import partial, wraps
from queue import Queue
from tempfile import NamedTemporaryFile
from typing import Any, Callable, Dict, List, Optional

from telegram.utils import AsyncResult
from tg import config
from tg.models import Model
from tg.msg import MsgProxy
from tg.tdlib import ChatAction, Tdlib
from tg.utils import (
    get_duration,
    get_video_resolution,
    get_waveform,
    is_yes,
    notify,
    suspend,
)
from tg.views import View

log = logging.getLogger(__name__)

# start scrolling to next page when number of the msgs left is less than value.
# note, that setting high values could lead to situations when long msgs will
# be removed from the display in order to achive scroll threshold. this could
# cause blan areas on the msg display screen
MSGS_LEFT_SCROLL_THRESHOLD = 2
REPLY_MSG_PREFIX = "# >"
HandlerType = Callable[[Any], Optional[str]]

chat_handler: Dict[str, HandlerType] = {}
msg_handler: Dict[str, HandlerType] = {}


def bind(
    binding: Dict[str, HandlerType],
    keys: List[str],
    repeat_factor: bool = False,
) -> Callable:
    """bind handlers to given keys"""

    def decorator(fun: Callable) -> HandlerType:
        @wraps(fun)
        def wrapper(*args: Any, **kwargs: Any) -> Any:
            return fun(*args, **kwargs)

        @wraps(fun)
        def _no_repeat_factor(self: "Controller", _: bool) -> Any:
            return fun(self)

        for key in keys:
            assert (
                key not in binding
            ), f"Key {key} already binded to {binding[key]}"
            binding[key] = fun if repeat_factor else _no_repeat_factor

        return wrapper

    return decorator


class Controller:
    def __init__(self, model: Model, view: View, tg: Tdlib) -> None:
        self.model = model
        self.view = view
        self.queue: Queue = Queue()
        self.is_running = True
        self.tg = tg
        self.chat_size = 0.5
        self.lock = threading.Lock()

    @bind(msg_handler, ["o"])
    def open_url(self) -> None:
        msg = MsgProxy(self.model.current_msg)
        if not msg.is_text:
            self.present_error("Does not contain urls")
            return
        text = msg["content"]["text"]["text"]
        urls = []
        for entity in msg["content"]["text"]["entities"]:
            if entity["type"]["@type"] != "textEntityTypeUrl":
                continue
            offset = entity["offset"]
            length = entity["length"]
            url = text[offset : offset + length]
            urls.append(url)
        if not urls:
            self.present_error("No url to open")
            return
        if len(urls) == 1:
            with suspend(self.view) as s:
                s.call(config.DEFAULT_OPEN.format(file_path=shlex.quote(url)))
            return
        with suspend(self.view) as s:
            s.run_with_input(config.URL_VIEW, "\n".join(urls))

    @staticmethod
    def format_help(bindings: Dict[str, HandlerType]) -> str:
        return "\n".join(
            f"{key}\t{fun.__name__}\t{fun.__doc__ or ''}"
            for key, fun in sorted(bindings.items())
        )

    @bind(chat_handler, ["?"])
    def show_chat_help(self) -> None:
        _help = self.format_help(chat_handler)
        with suspend(self.view) as s:
            s.run_with_input(config.HELP_CMD, _help)

    @bind(msg_handler, ["?"])
    def show_msg_help(self) -> None:
        _help = self.format_help(msg_handler)
        with suspend(self.view) as s:
            s.run_with_input(config.HELP_CMD, _help)

    @bind(chat_handler, ["bp"])
    @bind(msg_handler, ["bp"])
    def breakpoint(self) -> None:
        with suspend(self.view):
            breakpoint()

    @bind(chat_handler, ["q"])
    @bind(msg_handler, ["q"])
    def quit(self) -> str:
        return "QUIT"

    @bind(msg_handler, ["h", "^D"])
    def back(self) -> str:
        return "BACK"

    @bind(msg_handler, ["m"])
    def jump_to_reply_msg(self) -> None:
        chat_id = self.model.chats.id_by_index(self.model.current_chat)
        if not chat_id:
            return
        msg = MsgProxy(self.model.current_msg)
<<<<<<< HEAD
        if msg_id := msg.reply_msg_id:
            if self.model.msgs.jump_to_msg_by_id(chat_id, msg_id):
                return self.render_msgs()
        self.present_error("Can't jump to reply msg: it's not preloaded")
=======
        if not msg.reply_msg_id:
            return self.present_error("This msg does not reply")
        if not self.model.msgs.jump_to_msg_by_id(chat_id, msg.reply_msg_id):
            return self.present_error(
                "Can't jump to reply msg: it's not preloaded or deleted"
            )
        return self.render_msgs()
>>>>>>> 2a0c7267

    @bind(msg_handler, ["p"])
    def forward_msgs(self) -> None:
        """Paste yanked msgs"""
        if not self.model.forward_msgs():
            self.present_error("Can't forward msg(s)")
            return
        self.present_info("Forwarded msg(s)")

    @bind(msg_handler, ["y"])
    def yank_msgs(self) -> None:
        """Copy msgs to clipboard and internal buffer to forward"""
        chat_id = self.model.chats.id_by_index(self.model.current_chat)
        if not chat_id:
            return
        msg_ids = self.model.selected[chat_id]
        if not msg_ids:
            msg = self.model.current_msg
            msg_ids = [msg["id"]]
        self.model.copied_msgs = (chat_id, msg_ids)
        self.discard_selected_msgs()
        self.model.copy_msgs_text()
        self.present_info(f"Copied {len(msg_ids)} msg(s)")

    @bind(msg_handler, [" "])
    def toggle_select_msg(self) -> None:
        chat_id = self.model.chats.id_by_index(self.model.current_chat)
        if not chat_id:
            return
        msg = MsgProxy(self.model.current_msg)

        if msg.msg_id in self.model.selected[chat_id]:
            self.model.selected[chat_id].remove(msg.msg_id)
        else:
            self.model.selected[chat_id].append(msg.msg_id)
        self.model.next_msg()
        self.render_msgs()

    @bind(msg_handler, ["^G", "^["])
    def discard_selected_msgs(self) -> None:
        chat_id = self.model.chats.id_by_index(self.model.current_chat)
        if not chat_id:
            return
        self.model.selected[chat_id] = []
        self.render_msgs()
        self.present_info("Discarded selected messages")

    @bind(msg_handler, ["G"])
    def bottom_msg(self) -> None:
        if self.model.jump_bottom():
            self.render_msgs()

    @bind(msg_handler, ["j", "^B", "^N"], repeat_factor=True)
    def next_msg(self, repeat_factor: int = 1) -> None:
        if self.model.next_msg(repeat_factor):
            self.render_msgs()

    @bind(msg_handler, ["J"])
    def jump_10_msgs_down(self) -> None:
        self.next_msg(10)

    @bind(msg_handler, ["k", "^C", "^P"], repeat_factor=True)
    def prev_msg(self, repeat_factor: int = 1) -> None:
        if self.model.prev_msg(repeat_factor):
            self.render_msgs()

    @bind(msg_handler, ["K"])
    def jump_10_msgs_up(self) -> None:
        self.prev_msg(10)

    @bind(msg_handler, ["r"])
    def reply_message(self) -> None:
        if not self.can_send_msg():
            self.present_info("Can't send msg in this chat")
            return
        chat_id = self.model.current_chat_id
        if chat_id is None:
            return
        reply_to_msg = self.model.current_msg_id
        if msg := self.view.status.get_input():
            self.tg.reply_message(chat_id, reply_to_msg, msg)
            self.present_info("Message reply sent")
        else:
            self.present_info("Message reply wasn't sent")

    @bind(msg_handler, ["R"])
    def reply_with_long_message(self) -> None:
        if not self.can_send_msg():
            self.present_info("Can't send msg in this chat")
            return
        chat_id = self.model.current_chat_id
        if chat_id is None:
            return
        reply_to_msg = self.model.current_msg_id
        msg = MsgProxy(self.model.current_msg)
        with NamedTemporaryFile("w+", suffix=".txt") as f, suspend(
            self.view
        ) as s:
            f.write(insert_replied_msg(msg))
            f.seek(0)
            s.call(config.LONG_MSG_CMD.format(file_path=shlex.quote(f.name)))
            with open(f.name) as f:
                if replied_msg := strip_replied_msg(f.read().strip()):
                    self.tg.reply_message(chat_id, reply_to_msg, replied_msg)
                    self.present_info("Message sent")
                else:
                    self.present_info("Message wasn't sent")

    @bind(msg_handler, ["a", "i"])
    def write_short_msg(self) -> None:
        chat_id = self.model.chats.id_by_index(self.model.current_chat)
        if not self.can_send_msg() or chat_id is None:
            self.present_info("Can't send msg in this chat")
            return
        self.tg.send_chat_action(chat_id, ChatAction.chatActionTyping)
        if msg := self.view.status.get_input():
            self.model.send_message(text=msg)
            self.present_info("Message sent")
        else:
            self.tg.send_chat_action(chat_id, ChatAction.chatActionCancel)
            self.present_info("Message wasn't sent")

    @bind(msg_handler, ["A", "I"])
    def write_long_msg(self) -> None:
        chat_id = self.model.chats.id_by_index(self.model.current_chat)
        if not self.can_send_msg() or chat_id is None:
            self.present_info("Can't send msg in this chat")
            return
        with NamedTemporaryFile("r+", suffix=".txt") as f, suspend(
            self.view
        ) as s:
            self.tg.send_chat_action(chat_id, ChatAction.chatActionTyping)
            s.call(config.LONG_MSG_CMD.format(file_path=shlex.quote(f.name)))
            with open(f.name) as f:
                if msg := f.read().strip():
                    self.model.send_message(text=msg)
                    self.present_info("Message sent")
                else:
                    self.tg.send_chat_action(
                        chat_id, ChatAction.chatActionCancel
                    )
                    self.present_info("Message wasn't sent")

    @bind(msg_handler, ["sv"])
    def send_video(self) -> None:
        file_path = self.view.status.get_input()
        if not file_path or not os.path.isfile(file_path):
            return
        chat_id = self.model.chats.id_by_index(self.model.current_chat)
        if not chat_id:
            return
        width, height = get_video_resolution(file_path)
        duration = get_duration(file_path)
        self.tg.send_video(file_path, chat_id, width, height, duration)

    @bind(msg_handler, ["dd"])
    def delete_msgs(self) -> None:
        is_deleted = self.model.delete_msgs()
        self.discard_selected_msgs()
        if not is_deleted:
            self.present_error("Can't delete msg(s)")
            return
        self.present_info("Message deleted")

    @bind(msg_handler, ["sd"])
    def send_document(self) -> None:
        self.send_file(self.tg.send_doc)

    @bind(msg_handler, ["sp"])
    def send_picture(self) -> None:
        self.send_file(self.tg.send_photo)

    @bind(msg_handler, ["sa"])
    def send_audio(self) -> None:
        self.send_file(self.tg.send_audio)

    def send_file(
        self, send_file_fun: Callable[[str, int], AsyncResult],
    ) -> None:
        file_path = self.view.status.get_input()
        if file_path and os.path.isfile(file_path):
            if chat_id := self.model.chats.id_by_index(
                self.model.current_chat
            ):
                send_file_fun(file_path, chat_id)
                self.present_info("File sent")

    @bind(msg_handler, ["v"])
    def record_voice(self) -> None:
        file_path = f"/tmp/voice-{datetime.now()}.oga"
        with suspend(self.view) as s:
            s.call(
                config.VOICE_RECORD_CMD.format(
                    file_path=shlex.quote(file_path)
                )
            )
        resp = self.view.status.get_input(
            f"Do you want to send recording: {file_path}? [Y/n]"
        )
        if not is_yes(resp):
            self.present_info("Voice message discarded")
            return

        if not os.path.isfile(file_path):
            self.present_info(f"Can't load recording file {file_path}")
            return

        chat_id = self.model.chats.id_by_index(self.model.current_chat)
        if not chat_id:
            return
        duration = get_duration(file_path)
        waveform = get_waveform(file_path)
        self.tg.send_voice(file_path, chat_id, duration, waveform)
        self.present_info(f"Sent voice msg: {file_path}")

    @bind(msg_handler, ["D"])
    def download_current_file(self) -> None:
        msg = MsgProxy(self.model.current_msg)
        log.debug("Downloading msg: %s", msg.msg)
        file_id = msg.file_id
        if not file_id:
            self.present_info("File can't be downloaded")
            return
        self.download(file_id, msg["chat_id"], msg["id"])
        self.present_info("File started downloading")

    def download(self, file_id: int, chat_id: int, msg_id: int) -> None:
        log.info("Downloading file: file_id=%s", file_id)
        self.model.downloads[file_id] = (chat_id, msg_id)
        self.tg.download_file(file_id=file_id)
        log.info("Downloaded: file_id=%s", file_id)

    def can_send_msg(self) -> bool:
        chat = self.model.chats.chats[self.model.current_chat]
        return chat["permissions"]["can_send_messages"]

    @bind(msg_handler, ["l", "^J"])
    def open_current_msg(self) -> None:
        msg = MsgProxy(self.model.current_msg)
        if msg.is_text:
            with NamedTemporaryFile("w", suffix=".txt") as f:
                f.write(msg.text_content)
                f.flush()
                with suspend(self.view) as s:
                    s.open_file(f.name)
            return

        path = msg.local_path
        if not path:
            self.present_info("File should be downloaded first")
            return
        chat_id = self.model.chats.id_by_index(self.model.current_chat)
        if not chat_id:
            return
        self.tg.open_message_content(chat_id, msg.msg_id)
        with suspend(self.view) as s:
            s.open_file(path)

    @bind(msg_handler, ["e"])
    def edit_msg(self) -> None:
        msg = MsgProxy(self.model.current_msg)
        log.info("Editing msg: %s", msg.msg)
        if not self.model.is_me(msg.sender_id):
            return self.present_error("You can edit only your messages!")
        if not msg.is_text:
            return self.present_error("You can edit text messages only!")
        if not msg.can_be_edited:
            return self.present_error("Meessage can't be edited!")

        with NamedTemporaryFile("r+", suffix=".txt") as f, suspend(
            self.view
        ) as s:
            f.write(msg.text_content)
            f.flush()
            s.call(f"{config.EDITOR} {f.name}")
            with open(f.name) as f:
                if text := f.read().strip():
                    self.model.edit_message(text=text)
                    self.present_info("Message edited")

    @bind(chat_handler, ["l", "^J", "^E"])
    def handle_msgs(self) -> Optional[str]:
        rc = self.handle(msg_handler, 0.2)
        if rc == "QUIT":
            return rc
        self.chat_size = 0.5
        self.resize()

    @bind(chat_handler, ["g"])
    def top_chat(self) -> None:
        if self.model.first_chat():
            self.render()

    @bind(chat_handler, ["j", "^B", "^N"], repeat_factor=True)
    @bind(msg_handler, ["]"])
    def next_chat(self, repeat_factor: int = 1) -> None:
        if self.model.next_chat(repeat_factor):
            self.render()

    @bind(chat_handler, ["k", "^C", "^P"], repeat_factor=True)
    @bind(msg_handler, ["["])
    def prev_chat(self, repeat_factor: int = 1) -> None:
        if self.model.prev_chat(repeat_factor):
            self.render()

    @bind(chat_handler, ["J"])
    def jump_10_chats_down(self) -> None:
        self.next_chat(10)

    @bind(chat_handler, ["K"])
    def jump_10_chats_up(self) -> None:
        self.prev_chat(10)

    @bind(chat_handler, ["u"])
    def toggle_unread(self) -> None:
        chat = self.model.chats.chats[self.model.current_chat]
        chat_id = chat["id"]
        toggle = not chat["is_marked_as_unread"]
        self.tg.toggle_chat_is_marked_as_unread(chat_id, toggle)
        self.render()

    @bind(chat_handler, ["r"])
    def read_msgs(self) -> None:
        chat = self.model.chats.chats[self.model.current_chat]
        chat_id = chat["id"]
        msg_id = chat["last_message"]["id"]
        self.tg.view_messages(chat_id, [msg_id])
        self.render()

    @bind(chat_handler, ["m"])
    def toggle_mute(self) -> None:
        # TODO: if it's msg to yourself, do not change its
        # notification setting, because we can't by documentation,
        # instead write about it in status
        chat = self.model.chats.chats[self.model.current_chat]
        chat_id = chat["id"]
        if self.model.is_me(chat_id):
            self.present_error("You can't mute Saved Messages")
            return
        notification_settings = chat["notification_settings"]
        if notification_settings["mute_for"]:
            notification_settings["mute_for"] = 0
        else:
            notification_settings["mute_for"] = 2147483647
        self.tg.set_chat_nottification_settings(chat_id, notification_settings)
        self.render()

    @bind(chat_handler, ["p"])
    def toggle_pin(self) -> None:
        chat = self.model.chats.chats[self.model.current_chat]
        chat_id = chat["id"]
        toggle = not chat["is_pinned"]
        self.tg.toggle_chat_is_pinned(chat_id, toggle)
        self.render()

    def run(self) -> None:
        try:
            self.handle(chat_handler, 0.5)
            self.queue.put(self.close)
        except Exception:
            log.exception("Error happened in main loop")

    def close(self) -> None:
        self.is_running = False

    def handle(self, handlers: Dict[str, HandlerType], size: float) -> str:
        self.chat_size = size
        self.resize()

        while True:
            repeat_factor, keys = self.view.get_keys()
            fun = handlers.get(keys, lambda *_: None)
            res = fun(self, repeat_factor)  # type: ignore
            if res == "QUIT":
                return res
            elif res == "BACK":
                return res

    def resize_handler(self, signum: int, frame: Any) -> None:
        curses.endwin()
        self.view.stdscr.refresh()
        self.resize()

    def resize(self) -> None:
        self.queue.put(self._resize)

    def _resize(self) -> None:
        rows, cols = self.view.stdscr.getmaxyx()
        # If we didn't clear the screen before doing this,
        # the original window contents would remain on the screen
        # and we would see the window text twice.
        self.view.stdscr.erase()
        self.view.stdscr.noutrefresh()

        self.view.chats.resize(rows, cols, self.chat_size)
        self.view.msgs.resize(rows, cols, 1 - self.chat_size)
        self.view.status.resize(rows, cols)
        self.render()

    def draw(self) -> None:
        while self.is_running:
            try:
                log.info("Queue size: %d", self.queue.qsize())
                fun = self.queue.get()
                fun()
            except Exception:
                log.exception("Error happened in draw loop")

    def present_error(self, msg: str) -> None:
        return self.update_status("Error", msg)

    def present_info(self, msg: str) -> None:
        return self.update_status("Info", msg)

    def update_status(self, level: str, msg: str) -> None:
        self.queue.put(partial(self._update_status, level, msg))

    def _update_status(self, level: str, msg: str) -> None:
        self.view.status.draw(f"{level}: {msg}")

    def render(self) -> None:
        self.queue.put(self._render)

    def _render(self) -> None:
        self.render_chats()
        self.render_msgs()
        self.view.status.draw()

    def render_chats(self) -> None:
        self.queue.put(self._render_chats)

    def _render_chats(self) -> None:
        page_size = self.view.chats.h - 1
        chats = self.model.get_chats(
            self.model.current_chat, page_size, MSGS_LEFT_SCROLL_THRESHOLD
        )
        selected_chat = min(
            self.model.current_chat, page_size - MSGS_LEFT_SCROLL_THRESHOLD
        )
        self.view.chats.draw(selected_chat, chats, self.model.chats.title)

    def render_msgs(self) -> None:
        self.queue.put(self._render_msgs)

    def _render_msgs(self) -> None:
        current_msg_idx = self.model.get_current_chat_msg_idx()
        if current_msg_idx is None:
            return
        msgs = self.model.fetch_msgs(
            current_position=current_msg_idx,
            page_size=self.view.msgs.h - 1,
            msgs_left_scroll_threshold=MSGS_LEFT_SCROLL_THRESHOLD,
        )
        chat = self.model.chats.chats[self.model.current_chat]
        self.view.msgs.draw(
            current_msg_idx, msgs, MSGS_LEFT_SCROLL_THRESHOLD, chat
        )

    def notify_for_message(self, chat_id: int, msg: MsgProxy) -> None:
        # do not notify, if muted
        # TODO: optimize
        for chat in self.model.chats.chats:
            if chat_id == chat["id"]:
                break
        else:
            # chat not found, do not notify
            return

        # TODO: handle cases when all chats muted on global level
        if chat["notification_settings"]["mute_for"]:
            return

        # notify
        if self.model.is_me(msg["sender_user_id"]):
            return
        user = self.model.users.get_user(msg.sender_id)
        name = f"{user['first_name']} {user['last_name']}"

        if text := msg.text_content if msg.is_text else msg.content_type:
            notify(text, title=name)

    def refresh_current_chat(self, current_chat_id: Optional[int]) -> None:
        if current_chat_id is None:
            return
        # TODO: we can create <index> for chats, it's faster than sqlite anyway
        # though need to make sure that creatinng index is atomic operation
        # requires locks for read, until index and chats will be the same
        for i, chat in enumerate(self.model.chats.chats):
            if chat["id"] == current_chat_id:
                self.model.current_chat = i
                break
        self.render()


def insert_replied_msg(msg: MsgProxy) -> str:
    text = msg.text_content if msg.is_text else msg.content_type
    if not text:
        return ""
    return (
        "\n".join([f"{REPLY_MSG_PREFIX} {line}" for line in text.split("\n")])
        # adding line with whitespace so text editor could start editing from last line
        + "\n "
    )


def strip_replied_msg(msg: str) -> str:
    return "\n".join(
        [
            line
            for line in msg.split("\n")
            if not line.startswith(REPLY_MSG_PREFIX)
        ]
    )<|MERGE_RESOLUTION|>--- conflicted
+++ resolved
@@ -140,12 +140,6 @@
         if not chat_id:
             return
         msg = MsgProxy(self.model.current_msg)
-<<<<<<< HEAD
-        if msg_id := msg.reply_msg_id:
-            if self.model.msgs.jump_to_msg_by_id(chat_id, msg_id):
-                return self.render_msgs()
-        self.present_error("Can't jump to reply msg: it's not preloaded")
-=======
         if not msg.reply_msg_id:
             return self.present_error("This msg does not reply")
         if not self.model.msgs.jump_to_msg_by_id(chat_id, msg.reply_msg_id):
@@ -153,7 +147,6 @@
                 "Can't jump to reply msg: it's not preloaded or deleted"
             )
         return self.render_msgs()
->>>>>>> 2a0c7267
 
     @bind(msg_handler, ["p"])
     def forward_msgs(self) -> None:
