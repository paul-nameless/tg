--- conflicted
+++ resolved
@@ -18,14 +18,10 @@
 def run(tg: Telegram, stdscr: window) -> None:
     # run this function in thread?
     model = Model(tg)
-<<<<<<< HEAD
     status_view = StatusView(stdscr)
-    msg_view = MsgView(stdscr, model.msgs)
+    msg_view = MsgView(stdscr, model.msgs, model.users)
     chat_view = ChatView(stdscr)
     view = View(stdscr, chat_view, msg_view, status_view)
-=======
-    view.msgs.users = model.users
->>>>>>> afcc9454
     controller = Controller(model, view, tg)
     for msg_type, handler in controller.handlers.items():
         tg.add_update_handler(msg_type, handler)
