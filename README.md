# tg

Terminal telegram client.

(!) usable but still in development


## Features

- [X] view mediafiles: photo, video, voice/video notes, documents
- [X] ability to send pictures, documents, audio, video
- [X] reply, edit, forward, delete, send messages
- [X] stickers
- [X] notifications
- [X] record and send voice msgs
- [X] auto download files
- [X] toggle chats: pin/unpin, mark as read/unread, mute/unmute
- [X] Message history

TODO:

- [ ] secret chats
- [ ] list contacts
- [ ] search
- [ ] show users and their status in current chat
- [ ] create new chat
- [ ] bots (bot keyboard)


## Usage

From pip:

```sh
pip3 install tg
```

From sources:

```sh
git clone git@github.com:paul-nameless/tg.git
cd tg
PYTHONPATH=. python3 tg/main.py
```

<<<<<<< HEAD
Docker (voice recordings and notifications won't work):
```sh
docker run -it --rm tg
```


=======
>>>>>>> 6eb0c60b
## Optional dependencies

- [tdlib](https://tdlib.github.io/td/build.html?language=Python) - in case of incompatibility with built in package
  For macOS:
  ```sh
  brew install tdlib
  ```
- `python3.8`
- `pip3 install python-telegram` - dependency for running from sources
- `terminal-notifier` or other program for notifications (see configuration)
- `ffmpeg` to record voice msgs and upload videos correctly


## Configuration

Config file should be stored at `~/.config/tg/conf.py`. This is simple python file.

### Simple config:

```python
PHONE = "[your phone number]"
ENC_KEY = "[telegram db encryption key]"
```

### Advanced configuration:

```python
import os

# You can write anything you want here, file will be executed at start time
# You can keep you sensitive information in password managers or gpg
# encrypted files for example
def get_pass(key):
    # retrieves key from password store
    return os.popen("pass show {} | head -n 1".format(key)).read().strip()


PHONE = get_pass("i/telegram-phone")
ENC_KEY = get_pass("i/telegram-enc-key")

# log level for debugging
LOG_LEVEL = "DEBUG"
# path where logs will be stored (all.log and error.log)
LOG_PATH = "/var/log/tg/"

# If you have problems with tdlib shipped with the client, you can install and
# use your own
TDLIB_PATH = "/usr/local/Cellar/tdlib/1.6.0/lib/libtdjson.dylib"

# you can use any other notification cmd, it is simple python file which
# can format title, msg, subtitle and icon_path paramters
# In these exapmle, kitty terminal is used and when notification is pressed
# it will focus on the tab of running tg
NOTIFY_CMD = '/usr/local/bin/terminal-notifier -title "{title}" -subtitle "{subtitle}" -message "{msg}" -appIcon "{icon_path}" -sound default -execute \'/Applications/kitty.app/Contents/MacOS/kitty @ --to unix:/tmp/kitty focus-tab --no-response -m title:tg\''

# You can use your own voice recording cmd but it's better to use default one.
# The voice note must be encoded with the Opus codec, and stored inside an OGG
# container. Voice notes can have only a single audio channel.
VOICE_RECORD_CMD = "ffmpeg -f avfoundation -i ':0' -c:a libopus -b:a 32k '{file_path}'"
```


## Keybindings

vi like keybindings are used in the project. Can be used commands like `4j` - 4 lines down.

For navigation arrow keys also can be used.

### Chats:

- `j,k`: move up/down
- `J,K`: move 10 chats up/down
- `l`: open msgs of the chat
- `m`: mute/unmute current chat
- `p`: pin/unpin current chat
- `u`: mark read/unread
- `r`: read current chat

## Msgs:

- `j,k`: move up/down
- `J,K`: move 10 msgs up/down
- `G`: move to the last msg (at the bottom)
- `l`: if video, pics or audio then open app specified in mailcap file, for example:
  ```
  # Images
  image/png; icat %s && read
  audio/*; mpv %s
  ```
  if text, open in less (to view multiline msgs)
- `e`: edit current msg
- `<space>`: space can be used to select multiple msgs for deletion or forwarding
- `y`: yank (copy) selected msgs with <space> to internal buffer
- `p`: forward (paste) yanked (copied) msgs to current chat
- `dd`: delete msg for everybody (multiple messages will be deleted if selected)
- `i or a`: insert mode, type new message
- `I or A`: open vim to write long msg and send
- `v`: record and send voice message
- `r,R`: reply to a current msg
- `sv`: send video
- `sa`: send audio
- `sp`: send picture
- `sd`: send document
- `c`: copy current msg text or path to file if this is document, photo or video
- `]`: next chat
- `[`: prev chat<|MERGE_RESOLUTION|>--- conflicted
+++ resolved
@@ -43,15 +43,11 @@
 PYTHONPATH=. python3 tg/main.py
 ```
 
-<<<<<<< HEAD
 Docker (voice recordings and notifications won't work):
 ```sh
 docker run -it --rm tg
 ```
 
-
-=======
->>>>>>> 6eb0c60b
 ## Optional dependencies
 
 - [tdlib](https://tdlib.github.io/td/build.html?language=Python) - in case of incompatibility with built in package
